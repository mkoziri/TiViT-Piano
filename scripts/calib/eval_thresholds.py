#!/usr/bin/env python3
"""TiViT-Piano threshold sweeper and evaluator.

Purpose:
    - Load a checkpoint, sweep onset/offset thresholds (optionally per-head),
      and report frame/event metrics plus Platt-calibrated stats.
    - Optionally dump logits, enforce monotonic sanity checks, and reuse
      cached results when the configuration matches a previous run.
    - Provide decoder/snapping overrides so downstream calibration scripts can
      experiment with gate settings without editing configs.

Key Functions/Classes:
    - ``RuntimeContext`` / ``LoaderContext`` / ``EvalPairContext``: capture
      immutable state needed across the multi-stage evaluation pipeline.
    - ``evaluate_threshold_pair()``: shared core that applies thresholds,
      hysteresis, optional post-processing, and returns metric payloads.
    - ``run_eval_combo()``: drives grid/per-head sweeps, progress logging,
      best-result tracking, and row recording for cache dumps.
    - ``main()``: CLI entry point that orchestrates config loading, model exec,
      sweeps, sanity checks, cache replay, and result persistence.

CLI Arguments:
    --ckpt PATH (default: checkpoints/tivit_best.pt)
        Checkpoint whose state_dict supplies model weights.
    --split {train,val,valid,test} / --max-clips INT / --frames INT / --only ID
        Dataset slice controls passed through to ``make_dataloader``.
    --thresholds FLOAT [FLOAT ...] / --prob_thresholds FLOAT [FLOAT ...]
        Explicit onset thresholds (logit or prob). Use matching ``--offset_*``
        flags to decouple the heads. ``--grid_prob_thresholds`` evaluates the
        Cartesian product; otherwise indices pair up.
    --head {onset,offset}
        Restrict sweeps to one head; requires a fixed threshold (``--fixed_*``)
        or a calibration file for the opposite head.
    --temperature[/-onset/-offset] FLOAT, --bias[/-onset/-offset] FLOAT
        Apply Platt-style calibration scalars before sigmoid; defaults to 1.0/0.0.
    --sanity_thresholds FLOAT [...]
        Verify monotonic onset prediction rates at the provided probability
        thresholds (forces fresh evaluation, bypasses cache).
    --model-return-per-tile / --dump_logits PATH
        Request per-tile logits from the model and/or persist frame logits to
        NPZ for later analysis.
    --decoder {auto,none,hysteresis} plus ``--low_ratio``, ``--min_on``,
        ``--gap_merge``, ``--decoder-<head>-open/hold/min_{on,off}/merge_gap``,
        ``--postproc-mode {never,eval_only,always}``
        Control hysteresis gates and snap/DP post-processing during sweeps and
        the final verification pass.
    --sweep_k_onset, --grid_prob_thresholds, --no_eval_cache,
    --legacy-eval-thresholds
        Additional sweep/caching toggles. Legacy flag routes to the frozen
        pre-refactor implementation for quick regression triage.
    --seed INT / --deterministic / --verbose {quiet,info,debug} / --log-file PATH
        Usual reproducibility and logging controls shared with other TiViT
        scripts.

Usage:
    python scripts/calib/eval_thresholds.py --ckpt checkpoints/tivit_best.pt --split val \\
        --prob_thresholds 0.15 0.2 0.25 --postproc-mode eval_only
"""

import argparse
import sys, json, time, math, os, torch, logging, copy, hashlib
from collections import Counter
from dataclasses import dataclass, field
from datetime import datetime
import numpy as np
from pathlib import Path
from typing import Optional, List, Tuple, Mapping, MutableMapping, Dict, Any, Sequence, cast

repo = Path(__file__).resolve().parents[1]
sys.path.insert(0, str(repo / "src"))

from decoder.decode import (
    DECODER_DEFAULTS,
    build_threshold_mask,
    decode_hysteresis,
    decoder_notice_text,
    format_decoder_settings,
    normalize_decoder_params,
    pool_roll_BT,
    resolve_decoder_from_config,
    resolve_decoder_gates,
    apply_postprocessing,
)
from tivit.decoder.global_fusion import (
    GlobalFusionConfig,
    FusionDebugState,
    resolve_global_fusion_config,
    build_batch_tile_mask,
    fuse_tile_logits,
)
from tivit.decoder.tile_keymap import TileMaskResult
from utils import load_config, align_pitch_dim, configure_verbosity
from utils.logging_utils import QUIET_INFO_FLAG
from utils.identifiers import canonical_video_id
from utils.time_grid import frame_to_sec
from data import make_dataloader
from models import build_model
from torch.utils.data import DataLoader, Subset
from utils.determinism import configure_determinism, resolve_deterministic_flag, resolve_seed
from utils.registration_refinement import RegistrationRefiner, resolve_registration_cache_path
from theory.key_prior_runtime import (
    KeyPriorRuntimeSettings,
    resolve_key_prior_settings,
    apply_key_prior_to_logits,
)

LOGGER = logging.getLogger("eval_thresholds")
QUIET_EXTRA = {QUIET_INFO_FLAG: True}


def _resolve_backend_label(cfg: Mapping[str, Any] | None) -> str:
    model_cfg = cfg.get("model", {}) if isinstance(cfg, Mapping) else {}
    raw = model_cfg.get("backend", "vivit")
    label = str(raw).strip().lower() if raw is not None else "vivit"
    return label or "vivit"


def _normalise_split(split: Optional[str]) -> Optional[str]:
    if split is None:
        return None
    val = split.strip().lower()
    return "val" if val == "valid" else val


# Default probability grid used when sweeping thresholds without an explicit
# list.  We parse lists manually so callers can provide comma-separated values
# without escaping leading minus signs.
DEFAULT_THRESHOLDS = [
    0.00,
    0.05,
    0.10,
    0.15,
    0.20,
    0.25,
    0.30,
    0.35,
    0.40,
    0.45,
    0.50,
    0.55,
    0.60,
    0.65,
    0.70,
    0.75,
    0.80,
    0.85,
    0.90,
    0.95,
    1.00,
]

EVAL_CACHE_VERSION = 1
EVAL_CACHE_FILENAME = "eval_cache.json"
_MONO_PROB_LOW = 5e-4
_MONO_PROB_HIGH = 0.99
BAD_CLIP_RETRY_LIMIT = 3


@dataclass
class RuntimeContext:
    """Container for configuration and derived runtime flags."""

    cfg: Dict[str, Any]
    dataset_cfg: Dict[str, Any]
    model_cfg: Dict[str, Any]
    seed: int
    deterministic: bool
    split: str
    decode_fps: float
    hop_seconds: float
    event_tolerance: float
    key_prior_midi_low: int
    key_prior_settings: "KeyPriorRuntimeSettings"
    agg_mode: str
    agg_top_k: int
    agg_tau_sum: float
    default_k_onset: int
    default_k_offset: int
    include_k_column: bool
    k_candidates: List[int]
    preview_prob_threshold: float
    debug_mode: bool
    avlag_disabled: bool
    backend_label: str
    model_tiles: int
    return_per_tile_requested: bool
    fusion: GlobalFusionConfig
    stage_durations: Dict[str, float]
    only_id: Optional[str]


@dataclass
class LoaderContext:
    """Data loader wrapper capturing dataset metadata for progress logs."""

    val_loader: DataLoader
    dataset: Any
    target_clips: Optional[int]
    target_display: str
    registration_refiner: Optional[RegistrationRefiner] = None
    reg_meta_cache: Dict[str, Dict[str, Any]] = field(default_factory=dict)
    reg_meta_path: Optional[Path] = None


@dataclass
class EvalResults:
    """Outputs from the forward pass loop."""

    onset_logits_list: List[torch.Tensor]
    offset_logits_list: List[torch.Tensor]
    pitch_logits_list: List[torch.Tensor]
    onset_probs: List[torch.Tensor]
    offset_probs: List[torch.Tensor]
    onset_tgts: List[torch.Tensor]
    offset_tgts: List[torch.Tensor]
    clips_done: int
    elapsed_data: float
    throughput: float
    lag_ms_samples: List[float]
    lag_source_counter: Counter[str]
    skip_paths: set[str]
    bad_clip_counts: Dict[str, int]
    skipped_batches: int
    tile_preview_stats: Dict[str, Any]
    tile_boundary_hist: Counter[int]
    fusion_debug: Optional[FusionDebugState]


@dataclass
class TileBatchArtifacts:
    mask: Optional[torch.Tensor]
    fusion_targets: Dict[str, torch.Tensor]
    pitch_logits: Optional[torch.Tensor]


@dataclass
class EvalPairContext:
    """Holds immutable sweep-time tensors and decoder settings."""

    agg_mode: str
    agg_top_k: int
    default_k_onset: int
    default_k_offset: int
    hop_seconds: float
    decode_fps: float
    event_tolerance: float
    onset_temperature: float
    offset_temperature: float
    onset_bias: float
    offset_bias: float
    onset_probs: torch.Tensor
    offset_probs: torch.Tensor
    onset_true_bin: torch.Tensor
    offset_true_bin: torch.Tensor
    decoder_kind: str
    decoder_params: Mapping[str, Any]
    onset_decoder: Mapping[str, Any]
    offset_decoder: Mapping[str, Any]
    postproc_modules: Sequence[str]
    postproc_debug: bool
    cfg: Mapping[str, Any]
    decoder_notice_printed: bool = False

    def mark_decoder_notice_printed(self) -> None:
        self.decoder_notice_printed = True


def _format_per_tile_shape(tensor: torch.Tensor) -> str:
    if not torch.is_tensor(tensor):
        return str(type(tensor))
    if tensor.dim() != 4:
        return str(tuple(int(v) for v in tensor.shape))
    b, t, tiles, keys = tensor.shape
    return f"B={b} T={t} tiles={tiles} K={keys}"


def _assert_per_tile_layout(
    tensor: torch.Tensor,
    *,
    label: str,
    expected_tiles: int,
    backend_label: str,
) -> None:
    if not torch.is_tensor(tensor):
        raise ValueError(f"{label} tensor missing for backend '{backend_label}'")
    if tensor.dim() != 4:
        raise ValueError(
            f"{label} logits must be rank-4 (B, T, tiles, K); got shape {tuple(tensor.shape)} "
            f"(backend={backend_label})"
        )
    if expected_tiles > 0 and tensor.shape[2] != expected_tiles:
        raise ValueError(
            f"{label} tensor tiles={tensor.shape[2]} does not match configured tiles={expected_tiles} "
            f"(backend={backend_label})"
        )


def _json_sanitize(value):
    if isinstance(value, torch.Tensor):
        if value.numel() == 1:
            return float(value.item())
        return value.detach().cpu().tolist()
    if isinstance(value, np.generic):
        return value.item()
    if isinstance(value, (list, tuple)):
        return [_json_sanitize(v) for v in value]
    if isinstance(value, dict):
        return {str(k): _json_sanitize(v) for k, v in value.items()}
    if isinstance(value, (str, int, float, bool)) or value is None:
        return value
    return str(value)


def _normalize_threshold_list(values):
    if values is None:
        return None
    return [round(float(v), 6) for v in values]


def _snapshot_decoder_gates(params: Mapping[str, Any]) -> Dict[str, Dict[str, Any]]:
    snapshot: Dict[str, Dict[str, Any]] = {}
    for head, cfg in params.items():
        if not isinstance(cfg, Mapping):
            continue
        snapshot[head] = {
            "open": round(float(cfg.get("open", 0.0)), 6),
            "hold": round(float(cfg.get("hold", 0.0)), 6),
            "min_on": int(cfg.get("min_on", 0)),
            "min_off": int(cfg.get("min_off", cfg.get("min_on", 0))),
            "merge_gap": int(cfg.get("merge_gap", 0)),
            "median": int(cfg.get("median", 1)),
        }
    return snapshot


def _hash_cache_fingerprint(fingerprint: Mapping[str, Any]) -> str:
    payload = json.dumps(_json_sanitize(fingerprint), sort_keys=True, separators=(",", ":"))
    return hashlib.sha1(payload.encode("utf-8")).hexdigest()


def _load_eval_cache_db(path: Path) -> Dict[str, Any]:
    try:
        with path.open("r", encoding="utf-8") as handle:
            data = json.load(handle)
    except FileNotFoundError:
        return {"version": EVAL_CACHE_VERSION, "entries": {}}
    except json.JSONDecodeError:
        return {"version": EVAL_CACHE_VERSION, "entries": {}}
    if not isinstance(data, dict):
        return {"version": EVAL_CACHE_VERSION, "entries": {}}
    if data.get("version") != EVAL_CACHE_VERSION:
        return {"version": EVAL_CACHE_VERSION, "entries": {}}
    entries = data.get("entries")
    if not isinstance(entries, dict):
        entries = {}
    data["entries"] = entries
    return data


def _persist_eval_cache_db(path: Path, db: Mapping[str, Any]) -> None:
    path.parent.mkdir(parents=True, exist_ok=True)
    tmp = path.with_suffix(path.suffix + ".tmp")
    with tmp.open("w", encoding="utf-8") as handle:
        json.dump(db, handle, indent=2, sort_keys=True, default=_json_sanitize)
        handle.flush()
        try:
            os.fsync(handle.fileno())
        except OSError:
            pass
    tmp.replace(path)


def _load_registration_metadata(path: Path) -> Dict[str, Dict[str, Any]]:
    if not path.exists():
        return {}
    try:
        with path.open("r", encoding="utf-8") as handle:
            payload = json.load(handle)
    except Exception:
        return {}
    if not isinstance(payload, dict):
        return {}
    result: Dict[str, Dict[str, Any]] = {}
    for key, value in payload.items():
        if isinstance(value, dict):
            result[canonical_video_id(str(key))] = value
    return result


def _resolve_clip_ids(paths: Sequence[str], batch_size: int) -> List[Optional[str]]:
    clip_ids: List[Optional[str]] = []
    for idx in range(batch_size):
        clip_id = None
        if idx < len(paths):
            try:
                clip_id = canonical_video_id(Path(paths[idx]).stem)
            except Exception:
                clip_id = canonical_video_id(Path(str(paths[idx])).stem)
        clip_ids.append(clip_id)
    return clip_ids


def _align_batch_targets_to_logits(batch_data: Mapping[str, Any], head_name: str, ref_tensor: torch.Tensor) -> Optional[torch.Tensor]:
    roll_key = f"{head_name}_roll"
    target_tensor = batch_data.get(roll_key)
    if target_tensor is None or not torch.is_tensor(target_tensor):
        return None
    aligned = target_tensor.to(ref_tensor.device).float()
    aligned = pool_roll_BT(aligned, ref_tensor.shape[1])
    aligned = align_pitch_dim(ref_tensor, aligned, head_name)
    if aligned.shape != ref_tensor.shape:
        return None
    return aligned


def _process_per_tile_outputs(
    *,
    batch: Mapping[str, Any],
    paths: Sequence[str],
    onset_tile: torch.Tensor,
    offset_tile: torch.Tensor,
    pitch_tile: torch.Tensor,
    model_tiles: int,
    backend_label: str,
    preview_prob_threshold: float,
    tile_preview_stats: Dict[str, Any],
    tile_key_mask_cache: Dict[str, TileMaskResult],
    tile_key_mask_cushion: int,
    reg_meta_cache: MutableMapping[str, Dict[str, Any]],
    reg_refiner: Optional[RegistrationRefiner],
    fusion_enabled: bool,
    fusion_debug_state: Optional[FusionDebugState],
    comparison_enabled: bool,
    tile_boundary_hist: Counter[int],
    onset_logits_neutral: torch.Tensor,
    offset_logits_neutral: torch.Tensor,
    pitch_logits_neutral: Optional[torch.Tensor],
    per_tile_shape_logged: bool,
    per_tile_target_issue_logged: bool,
) -> Tuple[TileBatchArtifacts, bool, bool]:
    _assert_per_tile_layout(
        onset_tile,
        label="stageA onset_tile",
        expected_tiles=model_tiles,
        backend_label=backend_label,
    )
    _assert_per_tile_layout(
        offset_tile,
        label="stageA offset_tile",
        expected_tiles=model_tiles,
        backend_label=backend_label,
    )
    _assert_per_tile_layout(
        pitch_tile,
        label="stageA pitch_tile",
        expected_tiles=model_tiles,
        backend_label=backend_label,
    )
    if not per_tile_shape_logged:
        print(
            "[per-tile][StageA] layout=(B,T,tiles,K) onset={} offset={} pitch={}".format(
                _format_per_tile_shape(onset_tile),
                _format_per_tile_shape(offset_tile),
                _format_per_tile_shape(pitch_tile),
            ),
            flush=True,
        )
        per_tile_shape_logged = True

    tile_preview_neutral = onset_tile.detach().mean(dim=2)
    preview_abs = (tile_preview_neutral - onset_logits_neutral).abs().max().item()
    tile_preview_stats["max_abs_diff"] = max(tile_preview_stats["max_abs_diff"], float(preview_abs))
    onset_targets_batch = batch["onset_roll"].to(tile_preview_neutral.device).float()
    onset_targets_batch = pool_roll_BT(onset_targets_batch, tile_preview_neutral.shape[1])
    onset_targets_batch = align_pitch_dim(tile_preview_neutral, onset_targets_batch, "onset")
    preview_valid = onset_targets_batch.shape == tile_preview_neutral.shape
    if not preview_valid and not per_tile_target_issue_logged:
        print(
            "[per-tile] skipping preview: target shape {} != preview {} (pooling/pitch mismatch)".format(
                tuple(onset_targets_batch.shape),
                tuple(tile_preview_neutral.shape),
            ),
            flush=True,
        )
        per_tile_target_issue_logged = True
    if preview_valid:
        preview_probs = torch.sigmoid(tile_preview_neutral)
        global_probs_neutral = torch.sigmoid(onset_logits_neutral)
        preview_preds = (preview_probs >= preview_prob_threshold).float()
        global_preds = (global_probs_neutral >= preview_prob_threshold).float()
        preview_f1 = _binary_f1(preview_preds.reshape(-1), onset_targets_batch.reshape(-1)) or 0.0
        global_f1 = _binary_f1(global_preds.reshape(-1), onset_targets_batch.reshape(-1)) or 0.0
        tile_preview_stats["max_f1_delta"] = max(
            tile_preview_stats["max_f1_delta"],
            abs(float(preview_f1) - float(global_f1)),
        )
        tile_preview_stats["count"] += 1

    tile_mask_tensor: Optional[torch.Tensor] = None
    if fusion_enabled or paths:
        clip_ids = _resolve_clip_ids(paths, onset_tile.shape[0])
        key_dim = int(onset_tile.shape[-1])
        tile_mask_batch = build_batch_tile_mask(
            clip_ids,
            reg_meta_cache=reg_meta_cache,
            reg_refiner=reg_refiner,
            mask_cache=tile_key_mask_cache,
            num_tiles=model_tiles,
            cushion_keys=tile_key_mask_cushion,
            n_keys=key_dim,
        )
        tile_mask_tensor = tile_mask_batch.tensor
        records = tile_mask_batch.records
        for idx, record in enumerate(records):
            tile_boundary_hist[record.boundary_keys] += 1
            if fusion_debug_state is not None:
                clip_ref = clip_ids[idx] if idx < len(clip_ids) else None
                fusion_debug_state.record_mask_result(record, clip_id=clip_ref)
    fusion_targets: Dict[str, torch.Tensor] = {}
    if comparison_enabled:
        if preview_valid:
            fusion_targets["onset"] = onset_targets_batch
        else:
            aligned_onset = _align_batch_targets_to_logits(batch, "onset", onset_logits_neutral)
            if aligned_onset is not None:
                fusion_targets["onset"] = aligned_onset
        offset_target = _align_batch_targets_to_logits(batch, "offset", offset_logits_neutral)
        if offset_target is not None:
            fusion_targets["offset"] = offset_target
        if torch.is_tensor(pitch_logits_neutral):
            pitch_target = _align_batch_targets_to_logits(batch, "pitch", pitch_logits_neutral)
            if pitch_target is not None:
                fusion_targets["pitch"] = pitch_target

    artifacts = TileBatchArtifacts(mask=tile_mask_tensor, fusion_targets=fusion_targets, pitch_logits=pitch_logits_neutral)
    return artifacts, per_tile_shape_logged, per_tile_target_issue_logged


def _init_progress_logger(args):
    """Return a log-handle (if any) and a closure for consistent progress prints."""

    log_handle = None
    if args.log_file:
        log_path = Path(args.log_file).expanduser()
        log_path.parent.mkdir(parents=True, exist_ok=True)
        log_handle = open(log_path, "a", encoding="utf-8")
        import atexit

        atexit.register(log_handle.close)

    def _log_progress(msg: str, *, force: bool = False) -> None:
        should_print = force or bool(args.progress)
        if should_print:
            print(msg, flush=True)
        if log_handle is not None:
            log_handle.write(msg + "\n")
            log_handle.flush()

    return log_handle, _log_progress


def _format_seconds(seconds: float) -> str:
    seconds = max(0.0, float(seconds))
    minutes, secs = divmod(int(seconds), 60)
    return f"{minutes:02d}:{secs:02d}"


def _dataset_video_count(ds) -> str:
    if ds is None:
        return "?"
    try:
        if hasattr(ds, "samples"):
            return str(len(getattr(ds, "samples")))
        if hasattr(ds, "videos"):
            videos_attr = getattr(ds, "videos")
            try:
                return str(len(videos_attr))
            except TypeError:
                pass
        return str(len(ds))
    except Exception:
        return "?"


def _filter_batch(batch, keep_indices):
    """Clone ``batch`` keeping only entries at ``keep_indices`` for tensor/list fields."""

    if not keep_indices:
        return None
    paths_field = batch.get("path")
    total = len(paths_field) if isinstance(paths_field, list) else None
    filtered = {}
    for key, value in batch.items():
        if key == "path" and isinstance(paths_field, list):
            filtered[key] = [paths_field[i] for i in keep_indices]
            continue
        if total is not None:
            if torch.is_tensor(value) and value.dim() > 0 and value.size(0) == total:
                idx_tensor = torch.as_tensor(keep_indices, dtype=torch.long, device=value.device)
                filtered[key] = value.index_select(0, idx_tensor)
                continue
            if isinstance(value, list) and len(value) == total:
                filtered[key] = [value[i] for i in keep_indices]
                continue
            if isinstance(value, tuple) and len(value) == total:
                filtered[key] = [value[i] for i in keep_indices]
                continue
        filtered[key] = value
    return filtered


def _handle_bad_batch(
    paths,
    exc: Exception,
    *,
    skip_paths: set[str],
    bad_clip_counts: Dict[str, int],
    skipped_batches: int,
    log_progress,
) -> int:
    """Update retry bookkeeping for batches that raised during inference."""

    skipped_batches += 1
    safe_paths = [str(p) for p in (paths or []) if p]
    if safe_paths:
        first = Path(safe_paths[0]).name
        extra = len(safe_paths) - 1
        clip_desc = f"{first}+{extra} more" if extra > 0 else first
    else:
        clip_desc = "<unknown>"
    err_type = type(exc).__name__
    log_progress(
        f"[warn] batch failed ({err_type}): clip={clip_desc} error={exc}",
        force=True,
    )
    for path in set(safe_paths):
        bad_clip_counts[path] += 1
        if bad_clip_counts[path] >= BAD_CLIP_RETRY_LIMIT and path not in skip_paths:
            skip_paths.add(path)
            log_progress(
                f"[progress] marked clip as bad after {BAD_CLIP_RETRY_LIMIT} failures: {Path(path).name}",
                force=True,
    )
    return skipped_batches


def _validate_global_pair(
    logits: torch.Tensor,
    targets: torch.Tensor,
    *,
    label: str,
) -> None:
    """Ensure calibration receives global tensors (B,T,P) without extra tile dims."""

    if not torch.is_tensor(logits) or not torch.is_tensor(targets):
        return
    if logits.dim() != targets.dim():
        raise ValueError(
            f"{label} logits/targets rank mismatch: got {tuple(logits.shape)} vs {tuple(targets.shape)}. "
            "Per-head calibration requires reduced global tensors of identical rank."
        )
    if logits.dim() not in (2, 3):
        raise ValueError(
            f"{label} logits have unsupported shape {tuple(logits.shape)}. "
            "Calibration expects (batch, time, keys) or (batch, keys). "
            "If per-tile tensors were requested, reduce them to the global shape before calibration."
        )


def _percentile_tensor(flat: torch.Tensor, q: float) -> float:
    if flat.numel() == 0:
        return 0.0
    try:
        return float(torch.quantile(flat, q).item())
    except (RuntimeError, AttributeError):
        return float(np.quantile(flat.numpy(), q))


def _summarize_probs(
    name: str,
    tensor: torch.Tensor,
    log_progress,
) -> Tuple[float, Dict[float, float]]:
    flat = tensor.reshape(-1).float()
    max_prob = float(flat.max().item()) if flat.numel() else 0.0
    stats = {
        0.95: _percentile_tensor(flat, 0.95),
        0.99: _percentile_tensor(flat, 0.99),
        0.995: _percentile_tensor(flat, 0.995),
    }
    log_progress(
        "[sweep] %s prob stats: max=%.4f p95=%.4f p99=%.4f p99.5=%.4f"
        % (name, max_prob, stats[0.95], stats[0.99], stats[0.995]),
        force=True,
    )
    return max_prob, stats


def _format_float_list(vals: Sequence[float]) -> str:
    return "[" + ",".join(f"{v:.3f}" for v in vals) + "]"


def evaluate_threshold_pair(
    on_thr: float,
    off_thr: float,
    use_logits: bool,
    *,
    ctx: EvalPairContext,
    k_onset: Optional[int] = None,
    apply_postproc: bool = True,
) -> Tuple[Dict[str, Any], Dict[str, Any]]:
    if k_onset is None:
        k_onset = ctx.default_k_onset
    k_onset = max(1, int(k_onset))
    k_offset = max(1, int(ctx.default_k_offset))
    onset_open_thr: Optional[float] = None
    onset_hold_thr: Optional[float] = None
    offset_open_thr: Optional[float] = None
    offset_hold_thr: Optional[float] = None

    onset_probs_tensor = ctx.onset_probs if torch.is_tensor(ctx.onset_probs) else torch.as_tensor(ctx.onset_probs)
    offset_probs_tensor = ctx.offset_probs if torch.is_tensor(ctx.offset_probs) else torch.as_tensor(ctx.offset_probs)
    onset_probs_tensor = onset_probs_tensor.contiguous()
    offset_probs_tensor = offset_probs_tensor.contiguous()
    prob_tensor_for_post = onset_probs_tensor.detach()
    if not prob_tensor_for_post.is_floating_point():
        prob_tensor_for_post = prob_tensor_for_post.float()
    prob_tensor_for_post = prob_tensor_for_post.contiguous()
    fps_eval = 1.0 / ctx.hop_seconds if ctx.hop_seconds > 0 else ctx.decode_fps

    def _resolve_prob_thr(raw_value: float) -> float:
        try:
            raw_float = float(raw_value)
        except (TypeError, ValueError):
            raw_float = float("nan")
        prob_val = _logit_to_probability(raw_float) if use_logits else raw_float
        if not math.isfinite(prob_val):
            prob_val = 0.5
        return max(0.0, min(prob_val, 1.0))

    onset_thr_prob = _resolve_prob_thr(on_thr)
    offset_thr_prob = _resolve_prob_thr(off_thr)
    print(
        "[apply-thr] onset_thr={:.4f} offset_thr={:.4f} "
        "T_on={:.4f} b_on={:.4f} T_off={:.4f} b_off={:.4f}".format(
            onset_thr_prob,
            offset_thr_prob,
            ctx.onset_temperature,
            ctx.onset_bias,
            ctx.offset_temperature,
            ctx.offset_bias,
        ),
        flush=True,
    )

    onset_mask_bool = build_threshold_mask(
        onset_probs_tensor,
        onset_thr_prob,
        mode=ctx.agg_mode,
        cap_count=k_onset,
        top_k=ctx.agg_top_k,
    )
    offset_mask_bool = build_threshold_mask(
        offset_probs_tensor,
        offset_thr_prob,
        mode=ctx.agg_mode,
        cap_count=k_offset,
        top_k=ctx.agg_top_k,
    )

    onset_mask_float = onset_mask_bool.float()
    offset_mask_float = offset_mask_bool.float()
    onset_pred_mask = onset_mask_bool.clone()
    offset_pred_mask = offset_mask_bool.clone()
    onset_pred_bin = onset_mask_float
    offset_pred_bin = offset_mask_float

    if ctx.decoder_kind == "hysteresis":
        if not ctx.decoder_notice_printed:
            print(f"[decoder] {decoder_notice_text(ctx.decoder_kind, ctx.decoder_params)}", flush=True)
            ctx.mark_decoder_notice_printed()
        onset_open_thr, onset_hold_thr = resolve_decoder_gates(
            ctx.onset_decoder,
            fallback_open=onset_thr_prob,
            default_hold=DECODER_DEFAULTS["onset"]["hold"],
        )
        offset_open_thr, offset_hold_thr = resolve_decoder_gates(
            ctx.offset_decoder,
            fallback_open=offset_thr_prob,
            default_hold=DECODER_DEFAULTS["offset"]["hold"],
        )
        masked_onset_probs = (onset_probs_tensor * onset_mask_float).contiguous()
        masked_offset_probs = (offset_probs_tensor * offset_mask_float).contiguous()
        onset_pred_mask = decode_hysteresis(
            masked_onset_probs,
            onset_open_thr,
            onset_hold_thr,
            ctx.onset_decoder["min_on"],
            ctx.onset_decoder["min_off"],
            ctx.onset_decoder["merge_gap"],
            ctx.onset_decoder["median"],
        )
        offset_pred_mask = decode_hysteresis(
            masked_offset_probs,
            offset_open_thr,
            offset_hold_thr,
            ctx.offset_decoder["min_on"],
            ctx.offset_decoder["min_off"],
            ctx.offset_decoder["merge_gap"],
            ctx.offset_decoder["median"],
        )
        onset_pred_bin = onset_pred_mask.to(onset_probs_tensor.dtype)
        offset_pred_bin = offset_pred_mask.to(offset_probs_tensor.dtype)

    post_stats: Dict[str, Any] = {}
    postproc_applied = False
    should_postprocess = apply_postproc and bool(ctx.postproc_modules)
    need_baseline = should_postprocess or ctx.postproc_debug
    baseline_onset_mask = onset_pred_mask.clone() if need_baseline else None
    if should_postprocess:
        onset_post_mask, stage_stats = apply_postprocessing(
            onset_pred_mask,
            prob_tensor_for_post,
            fps=fps_eval,
            cfg=ctx.cfg,
            require_stats=ctx.postproc_debug,
        )
        onset_pred_mask = onset_post_mask
        postproc_applied = True
        if stage_stats:
            post_stats.update(stage_stats)
    onset_pred_bin = onset_pred_mask.to(prob_tensor_for_post.dtype)

    f1_on = _binary_f1(onset_pred_bin.reshape(-1), ctx.onset_true_bin.reshape(-1))
    f1_off = _binary_f1(offset_pred_bin.reshape(-1), ctx.offset_true_bin.reshape(-1))
    ev_f1_on = _event_f1(onset_pred_bin, ctx.onset_true_bin, ctx.hop_seconds, ctx.event_tolerance)
    ev_f1_off = _event_f1(offset_pred_bin, ctx.offset_true_bin, ctx.hop_seconds, ctx.event_tolerance)
    onset_pred_rate = onset_pred_bin.mean().item()
    onset_pos_rate = ctx.onset_true_bin.mean().item()

    f1_on = 0.0 if f1_on is None else f1_on
    f1_off = 0.0 if f1_off is None else f1_off
    ev_f1_on = 0.0 if ev_f1_on is None else ev_f1_on
    ev_f1_off = 0.0 if ev_f1_off is None else ev_f1_off

    if ctx.postproc_debug:
        pre_mask = baseline_onset_mask if baseline_onset_mask is not None else onset_pred_mask
        metrics_payload = {
            "post": _collect_onset_metrics(
                onset_pred_mask.float(),
                ctx.onset_true_bin,
                ctx.hop_seconds,
                ctx.event_tolerance,
                prob_tensor_for_post,
            ),
            "pre": _collect_onset_metrics(
                pre_mask.float(),
                ctx.onset_true_bin,
                ctx.hop_seconds,
                ctx.event_tolerance,
                prob_tensor_for_post,
            ),
        }
        post_stats.setdefault("metrics", metrics_payload)
    result_payload = {
        "onset_thr": float(on_thr),
        "offset_thr": float(off_thr),
        "decoder_onset_open": float(onset_open_thr) if onset_open_thr is not None else None,
        "decoder_onset_hold": float(onset_hold_thr) if onset_hold_thr is not None else None,
        "decoder_offset_open": float(offset_open_thr) if offset_open_thr is not None else None,
        "decoder_offset_hold": float(offset_hold_thr) if offset_hold_thr is not None else None,
        "decoder_kind": ctx.decoder_kind,
        "decoder_onset_min_on": int(ctx.onset_decoder["min_on"]),
        "decoder_onset_merge_gap": int(ctx.onset_decoder["merge_gap"]),
        "decoder_onset_median": int(ctx.onset_decoder["median"]),
        "decoder_offset_min_off": int(ctx.offset_decoder["min_off"]),
        "decoder_offset_merge_gap": int(ctx.offset_decoder["merge_gap"]),
        "decoder_offset_median": int(ctx.offset_decoder["median"]),
        "f1_on": float(f1_on),
        "f1_off": float(f1_off),
        "onset_pred_rate": float(onset_pred_rate),
        "onset_pos_rate": float(onset_pos_rate),
        "ev_f1_on": float(ev_f1_on),
        "ev_f1_off": float(ev_f1_off),
        "k_onset": int(k_onset),
        "use_logits": bool(use_logits),
    }
    result_payload["_postproc_applied"] = postproc_applied
    return result_payload, post_stats


def print_sweep_header(include_k_column: bool, printed_header: bool) -> bool:
    if printed_header:
        return True
    cols = ["onset_thr", "offset_thr"]
    if include_k_column:
        cols.append("k_onset")
    cols.extend(
        [
            "onset_f1",
            "offset_f1",
            "onset_pred_rate",
            "onset_pos_rate",
            "onset_event_f1",
            "offset_event_f1",
        ]
    )
    print("\t".join(cols))
    return True


def print_sweep_row(res: Mapping[str, Any], include_k_column: bool) -> None:
    values = [f"{res['onset_thr']:.2f}", f"{res['offset_thr']:.2f}"]
    if include_k_column:
        values.append(str(res["k_onset"]))
    values.extend(
        [
            f"{res['f1_on']:0.3f}",
            f"{res['f1_off']:0.3f}",
            f"{res['onset_pred_rate']:0.3f}",
            f"{res['onset_pos_rate']:0.3f}",
            f"{res['ev_f1_on']:0.3f}",
            f"{res['ev_f1_off']:0.3f}",
        ]
    )
    print("\t".join(values))


def run_sanity_thresholds(
    args,
    *,
    default_k_onset: int,
    sweep_apply_postproc: bool,
    onset_peak: float,
    offset_peak: float,
    onset_lower_hint: float,
    offset_lower_hint: float,
    eval_ctx: EvalPairContext,
) -> None:
    sanity_vals = args.sanity_thresholds or []
    if not sanity_vals:
        return
    unique_vals = sorted({round(float(v), 6) for v in sanity_vals})
    if not unique_vals:
        return

    def _clamp_prob(value: float) -> float:
        return max(0.0, min(1.0, float(value)))

    offset_ref: Optional[float] = None
    if args.offset_prob_thresholds:
        offset_ref = float(args.offset_prob_thresholds[0])
    elif args.fixed_offset_prob is not None:
        offset_ref = float(args.fixed_offset_prob)
    elif args.prob_thresholds:
        offset_ref = float(args.prob_thresholds[0])
    elif args.thresholds:
        offset_ref = _logit_to_probability(float(args.thresholds[0]))
    if offset_ref is None:
        offset_ref = 0.5
    offset_ref = _clamp_prob(offset_ref)
    onset_fmt = "[" + ",".join(f"{_clamp_prob(val):.4f}" for val in unique_vals) + "]"
    print(
        "[sanity] verifying monotonic onset_pred_rate thresholds={} offset_ref={:.4f}".format(
            onset_fmt,
            offset_ref,
        ),
        flush=True,
    )
    prev_rate: Optional[float] = None
    prev_thr: Optional[float] = None
    for idx, thr in enumerate(unique_vals, start=1):
        prob_thr = _clamp_prob(thr)
        res_payload, _ = evaluate_threshold_pair(
            prob_thr,
            offset_ref,
            False,
            ctx=eval_ctx,
            k_onset=default_k_onset,
            apply_postproc=sweep_apply_postproc,
        )
        rate = float(res_payload["onset_pred_rate"])
        print(
            "[sanity] #{idx} onset_thr={thr:.4f} onset_pred_rate={rate:.6f}".format(
                idx=idx,
                thr=prob_thr,
                rate=rate,
            ),
            flush=True,
        )
        if prev_rate is not None and rate > prev_rate + 1e-9:
            message = (
                "[sanity] ERROR: onset_pred_rate increased "
                "thr_prev={prev:.4f} rate_prev={rate_prev:.6f} "
                "thr_curr={curr:.4f} rate_curr={rate_curr:.6f}".format(
                    prev=prev_thr if prev_thr is not None else float("nan"),
                    rate_prev=prev_rate,
                    curr=prob_thr,
                    rate_curr=rate,
                )
            )
            print(message, file=sys.stderr, flush=True)
            raise RuntimeError(message)
        prev_rate = rate
        prev_thr = prob_thr


def replay_cache_entry(
    entry: Mapping[str, Any],
    *,
    include_k_column: bool,
    printed_header: bool,
) -> bool:
    rows = entry.get("rows") or []
    saved_at = entry.get("timestamp") or "unknown"
    key_hint = entry.get("key", "")
    if isinstance(rows, list):
        print(
            "[cache] eval cache hit key={key} combos={count} saved={stamp}".format(
                key=key_hint[:8] if isinstance(key_hint, str) else "n/a",
                count=len(rows),
                stamp=saved_at,
            ),
            flush=True,
        )
        if rows:
            printed_header = print_sweep_header(include_k_column, printed_header)
            for cached_row in rows:
                print_sweep_row(cached_row, include_k_column)
    summary = entry.get("summary_lines") or []
    for line in summary:
        print(line)
    return printed_header


def update_best_result(
    best_result: Optional[dict],
    best_post_stats: Optional[dict],
    *,
    res: Mapping[str, Any],
    stats: Optional[dict],
) -> Tuple[dict | None, dict | None]:
    ev_mean = 0.5 * (res["ev_f1_on"] + res["ev_f1_off"])
    if best_result is None:
        return {**res, "ev_mean": ev_mean}, copy.deepcopy(stats) if stats else None
    best_mean = best_result.get("ev_mean", -1.0)
    if ev_mean > best_mean + 1e-9:
        return {**res, "ev_mean": ev_mean}, copy.deepcopy(stats) if stats else None
    if abs(ev_mean - best_mean) <= 1e-9 and res["ev_f1_on"] > best_result["ev_f1_on"] + 1e-9:
        return {**res, "ev_mean": ev_mean}, copy.deepcopy(stats) if stats else None
    return best_result, best_post_stats


def write_post_logs(
    post_logs_dir: Path,
    *,
    best_row: Mapping[str, Any],
    stats: Mapping[str, Any] | None,
    split: str,
    frames_display: Any,
    max_clips_display: Any,
    decoder_settings_summary: str,
) -> None:
    if not stats:
        return
    try:
        post_logs_dir.mkdir(parents=True, exist_ok=True)
    except OSError:
        return
    summary_payload = {
        "onset_thr": best_row.get("onset_thr"),
        "offset_thr": best_row.get("offset_thr"),
        "k_onset": best_row.get("k_onset"),
        "decoder": {
            "kind": best_row.get("decoder_kind"),
            "onset_open": best_row.get("decoder_onset_open"),
            "onset_hold": best_row.get("decoder_onset_hold"),
            "offset_open": best_row.get("decoder_offset_open"),
            "offset_hold": best_row.get("decoder_offset_hold"),
        },
        "metrics": stats.get("metrics"),
        "snap": stats.get("snap"),
        "dp": stats.get("dp"),
        "context": {
            "split": split,
            "frames": frames_display,
            "max_clips": max_clips_display,
            "decoder_notice": decoder_settings_summary,
        },
    }
    summary_path = post_logs_dir / "post_summary.json"
    per_key_payload: Dict[str, Any] = {}
    snap_stats = stats.get("snap") if isinstance(stats, Mapping) else None
    if isinstance(snap_stats, Mapping) and snap_stats.get("per_key"):
        per_key_payload["snap"] = snap_stats["per_key"]
    dp_stats = stats.get("dp") if isinstance(stats, Mapping) else None
    if isinstance(dp_stats, Mapping) and dp_stats.get("per_key"):
        per_key_payload["dp"] = dp_stats["per_key"]
    try:
        summary_path.write_text(json.dumps(summary_payload, indent=2, sort_keys=True))
        if per_key_payload:
            (post_logs_dir / "per_key_stats.json").write_text(
                json.dumps(per_key_payload, indent=2, sort_keys=True)
            )
    except OSError:
        pass


def run_eval_combo(
    on_thr: float,
    off_thr: float,
    use_logits: bool,
    *,
    k_onset: Optional[int],
    apply_postproc: bool,
    eval_ctx: EvalPairContext,
    include_k_column: bool,
    row_records: List[Dict[str, Any]],
    best_result: Optional[dict],
    best_post_stats: Optional[dict],
    total_evals: int,
    combo_state: Dict[str, Any],
    args,
    log_progress,
) -> Tuple[dict | None, dict | None, int]:
    res, post_stats = evaluate_threshold_pair(
        on_thr,
        off_thr,
        use_logits,
        ctx=eval_ctx,
        k_onset=k_onset,
        apply_postproc=apply_postproc,
    )
    print_sweep_row(res, include_k_column)
    row_records.append(dict(res))
    best_result, best_post_stats = update_best_result(best_result, best_post_stats, res=res, stats=post_stats)
    total_evals += 1
    combo_state["combo_idx"] += 1
    combo_idx = combo_state["combo_idx"]
    num_combos = combo_state.get("num_combos", 0)
    if args.progress and num_combos > 0:
        now = time.time()
        last_grid_print = combo_state.get("last_grid_print", combo_state.get("start_time", now))
        progress_force = combo_idx == 1 or combo_idx == num_combos
        if progress_force or now - last_grid_print >= args.progress_interval:
            elapsed = now - combo_state.get("start_time", now)
            if combo_idx > 0 and num_combos:
                remaining = max(num_combos - combo_idx, 0)
                eta_seconds = (elapsed / combo_idx) * remaining if combo_idx else 0.0
                eta_display = _format_seconds(eta_seconds)
            else:
                eta_display = "??:??"
            k_display = k_onset if k_onset is not None else eval_ctx.default_k_onset
            log_progress(
                f"[progress] grid {combo_idx}/{num_combos}  onset_thr={on_thr:.3f}  offset_thr={off_thr:.3f}  k_onset={k_display}  elapsed={_format_seconds(elapsed)}  eta≈{eta_display}",
                force=progress_force,
            )
            combo_state["last_grid_print"] = now
    return best_result, best_post_stats, total_evals


def _extract_lag_values(value):
    """Flatten heterogeneous lag_ms structures into a list of floats."""

    vals: List[float] = []
    if value is None:
        return vals
    if torch.is_tensor(value):
        flat = value.detach().cpu().reshape(-1).tolist()
        for item in flat:
            try:
                fval = float(item)
            except (TypeError, ValueError):
                continue
            if math.isfinite(fval):
                vals.append(fval)
        return vals
    if isinstance(value, (list, tuple)):
        for item in value:
            vals.extend(_extract_lag_values(item))
        return vals
    try:
        fval = float(value)
    except (TypeError, ValueError):
        return vals
    if math.isfinite(fval):
        vals.append(fval)
    return vals


def _extract_lag_sources(value):
    """Normalize lag source annotations into a flat list of strings."""

    sources: List[str] = []
    if value is None:
        return sources
    if isinstance(value, (list, tuple)):
        for item in value:
            if isinstance(item, str) and item:
                sources.append(item)
    elif isinstance(value, str) and value:
        sources.append(value)
    return sources


def _parse_cli_args(argv: Sequence[str]):
    """Parse CLI args plus derived settings used throughout evaluation."""

    try:
        logit_thrs = _parse_list(argv, "thresholds")
        prob_thrs = _parse_list(argv, "prob_thresholds")
        offset_logit_thrs = _parse_list(argv, "offset_thresholds")
        offset_prob_thrs = _parse_list(argv, "offset_prob_thresholds")
        sanity_prob_thrs = _parse_list(argv, "sanity_thresholds")
    except ValueError as exc:
        print(f"error: {exc}", file=sys.stderr)
        sys.exit(1)

    ap = argparse.ArgumentParser()
    ap.add_argument("--ckpt", default="checkpoints/tivit_best.pt")
    ap.add_argument("--thresholds", metavar="T", nargs="*", help="Logit threshold values")
    ap.add_argument(
        "--offset_thresholds",
        metavar="T",
        nargs="*",
        help="Logit threshold values for the offset head (default: reuse onset thresholds)",
    )
    ap.add_argument(
        "--prob_thresholds",
        metavar="P",
        nargs="*",
        help="Probability threshold values",
    )
    ap.add_argument(
        "--offset_prob_thresholds",
        metavar="P",
        nargs="*",
        help="Probability threshold values for the offset head (default: reuse onset thresholds)",
    )
    ap.add_argument("--calibration", help="JSON file with calibrated thresholds")
    ap.add_argument("--head", choices=["onset", "offset"], help="Sweep thresholds for only one head")
    ap.add_argument("--fixed_offset_prob", type=float)
    ap.add_argument("--fixed_offset_logit", type=float)
    ap.add_argument("--fixed_onset_prob", type=float)
    ap.add_argument("--fixed_onset_logit", type=float)
    ap.add_argument(
        "--sanity_thresholds",
        metavar="P",
        nargs="*",
        help="Optional onset probability thresholds for monotonic sanity verification",
    )
    ap.add_argument(
        "--temperature",
        type=float,
        default=1.0,
        help="Scale logits by this temperature before sigmoid; >1 softens predictions",
    )
    ap.add_argument(
        "--bias",
        type=float,
        default=0.0,
        help="Additive bias applied to logits before sigmoid",
    )
    ap.add_argument(
        "--temperature-onset",
        type=float,
        help="Override onset head temperature prior to sigmoid",
    )
    ap.add_argument(
        "--temperature-offset",
        type=float,
        help="Override offset head temperature prior to sigmoid",
    )
    ap.add_argument(
        "--bias-onset",
        type=float,
        help="Override onset head logit bias prior to sigmoid",
    )
    ap.add_argument(
        "--bias-offset",
        type=float,
        help="Override offset head logit bias prior to sigmoid",
    )
<<<<<<< HEAD
    ap.add_argument("--split", choices=["train", "val", "valid", "test"], help="Dataset split to evaluate")
=======
    ap.add_argument(
        "--split",
        choices=["train", "val", "valid", "test"],
        help="Dataset split to evaluate (valid maps to val)",
    )
>>>>>>> 7e3a9013
    ap.add_argument("--max-clips", type=int)
    ap.add_argument("--frames", type=int)
    ap.add_argument("--only", help="Restrict evaluation to a single canonical video id")
    ap.add_argument(
        "--model-return-per-tile",
        action=argparse.BooleanOptionalAction,
        default=None,
        help="Request per-tile logits from the model during eval (default: config model.return_per_tile or False)",
    )
    ap.add_argument(
        "--verbose",
        choices=["quiet", "info", "debug"],
        help="Logging verbosity (default: quiet or $TIVIT_VERBOSE)",
    )
    ap.add_argument("--no-avlag", action="store_true", help="Disable audio/video lag estimation for isolation")
    ap.add_argument(
        "--dump_logits",
        default="",
        help="Optional path to save per-frame logits as a compressed NPZ",
    )
    ap.add_argument(
        "--grid_prob_thresholds",
        action="store_true",
        help="Evaluate the Cartesian product of onset/offset probability thresholds",
    )
    ap.add_argument(
        "--no_eval_cache",
        action="store_true",
        help="Disable eval cache reuse and force fresh evaluation",
    )
    ap.add_argument(
        "--sweep_k_onset",
        action="store_true",
        help="When aggregation mode is k_of_p, sweep k_onset over {1,2,3}",
    )
    ap.add_argument(
        "--progress",
        action=argparse.BooleanOptionalAction,
        default=True,
        help="Enable or disable periodic progress logging",
    )
    ap.add_argument(
        "--progress-interval",
        type=float,
        default=5.0,
        help="Minimum number of seconds between progress prints",
    )
    ap.add_argument(
        "--log-file",
        type=str,
        help="Optional file path to tee progress logs",
    )
    ap.add_argument(
        "--legacy-eval-thresholds",
        action="store_true",
        help="Route execution through scripts/calib/eval_thresholds_legacy.py",
    )
    ap.add_argument(
        "--decoder",
        choices=["auto", "none", "hysteresis"],
        default="auto",
        help="Temporal decoder applied during evaluation (default: auto → hysteresis using config)",
    )
    ap.add_argument(
        "--low_ratio",
        type=float,
        default=None,
        help="Multiplier to derive the low hysteresis threshold (default: config or 0.6)",
    )
    ap.add_argument(
        "--min_on",
        type=int,
        default=None,
        help="Drop predicted on-segments shorter than this many frames (default: config or 2)",
    )
    ap.add_argument(
        "--min_off",
        type=int,
        default=None,
        help="Merge gaps shorter than this many frames between ons (default: config or 2)",
    )
    ap.add_argument(
        "--gap_merge",
        type=int,
        default=None,
        help="Merge on-segments separated by gaps <= this many frames (default: config or 1)",
    )
    ap.add_argument(
        "--decoder-onset-open",
        type=float,
        help="Override onset decoder open gate (probability, default: config)",
    )
    ap.add_argument(
        "--decoder-onset-hold",
        type=float,
        help="Override onset decoder hold gate (probability, default: config or derived from low_ratio)",
    )
    ap.add_argument(
        "--decoder-onset-min-on",
        type=int,
        help="Override onset decoder minimum on length in frames (default: config)",
    )
    ap.add_argument(
        "--decoder-onset-merge-gap",
        type=int,
        help="Override onset decoder merge gap in frames (default: config)",
    )
    ap.add_argument(
        "--decoder-offset-open",
        type=float,
        help="Override offset decoder open gate (probability, default: config)",
    )
    ap.add_argument(
        "--decoder-offset-hold",
        type=float,
        help="Override offset decoder hold gate (probability, default: config or derived from low_ratio)",
    )
    ap.add_argument(
        "--decoder-offset-min-off",
        type=int,
        help="Override offset decoder minimum off length in frames (default: config)",
    )
    ap.add_argument(
        "--decoder-offset-merge-gap",
        type=int,
        help="Override offset decoder merge gap in frames (default: config)",
    )
    ap.add_argument(
        "--median",
        type=int,
        default=None,
        help="Odd window size for optional time-axis median smoothing (default: config or 3)",
    )
    ap.add_argument(
        "--postproc-mode",
        choices=["never", "eval_only", "always"],
        default="eval_only",
        help="Control decoder post-processing: never=disable, eval_only=skip sweeps but run on final eval, always=run everywhere",
    )
    ap.add_argument("--seed", type=int, help="Seed for RNGs and dataloader shuffling")
    ap.add_argument(
        "--deterministic",
        action=argparse.BooleanOptionalAction,
        default=None,
        help="Toggle deterministic torch backends (default: config or enabled)",
    )
    args = ap.parse_args(argv)
    if args.split == "val":
        args.split = "valid"
    if args.legacy_eval_thresholds:
        from scripts.calib import eval_thresholds_legacy as legacy_eval

        legacy_argv = [arg for arg in argv if arg != "--legacy-eval-thresholds"]
        prev_argv = sys.argv
        try:
            sys.argv = [sys.argv[0], *legacy_argv]
            legacy_eval.main()
        finally:
            sys.argv = prev_argv
        sys.exit(0)

    args.verbose = configure_verbosity(args.verbose)
    debug_mode = args.verbose == "debug"
    args.thresholds = logit_thrs
    args.prob_thresholds = prob_thrs
    args.offset_thresholds = offset_logit_thrs
    args.offset_prob_thresholds = offset_prob_thrs
    args.sanity_thresholds = sanity_prob_thrs

    if args.thresholds is not None and args.prob_thresholds is not None:
        print("error: --thresholds and --prob_thresholds are mutually exclusive", file=sys.stderr)
        sys.exit(1)
    if args.offset_thresholds is not None and args.offset_prob_thresholds is not None:
        print(
            "error: --offset_thresholds and --offset_prob_thresholds are mutually exclusive",
            file=sys.stderr,
        )
        sys.exit(1)

    onset_logit_list, offset_logit_list, logit_reuse = _resolve_threshold_lists(
        args.thresholds, args.offset_thresholds
    )
    onset_prob_list, offset_prob_list, prob_reuse = _resolve_threshold_lists(
        args.prob_thresholds, args.offset_prob_thresholds
    )

    args.thresholds = onset_logit_list
    args.offset_thresholds = offset_logit_list
    args.prob_thresholds = onset_prob_list
    args.offset_prob_thresholds = offset_prob_list

    if args.head is None:
        has_logit_lists = args.thresholds is not None or args.offset_thresholds is not None
        has_prob_lists = args.prob_thresholds is not None or args.offset_prob_thresholds is not None
        if has_logit_lists and has_prob_lists:
            print(
                "error: specify only logit or probability threshold lists when sweeping both heads",
                file=sys.stderr,
            )
            sys.exit(1)

    if args.thresholds is not None and args.offset_thresholds is not None:
        if len(args.thresholds) != len(args.offset_thresholds):
            print(
                "error: --thresholds and --offset_thresholds must contain the same number of values",
                file=sys.stderr,
            )
            sys.exit(1)

    if args.prob_thresholds is not None and args.offset_prob_thresholds is not None:
        if not args.grid_prob_thresholds and len(args.prob_thresholds) != len(args.offset_prob_thresholds):
            print(
                "error: probability lists must match lengths unless --grid_prob_thresholds is enabled",
                file=sys.stderr,
            )
            sys.exit(1)

    if args.low_ratio is not None and args.low_ratio < 0.0:
        print("error: --low_ratio must be non-negative", file=sys.stderr)
        sys.exit(1)
    if args.min_on is not None and args.min_on < 0:
        print("error: --min_on must be >= 0", file=sys.stderr)
        sys.exit(1)
    if args.min_off is not None and args.min_off < 0:
        print("error: --min_off must be >= 0", file=sys.stderr)
        sys.exit(1)
    if args.gap_merge is not None and args.gap_merge < 0:
        print("error: --gap_merge must be >= 0", file=sys.stderr)
        sys.exit(1)
    if args.median is not None and (args.median < 1 or args.median % 2 == 0):
        print("error: --median must be an odd integer >= 1", file=sys.stderr)
        sys.exit(1)

    base_temperature = args.temperature if args.temperature is not None else 1.0
    base_bias = args.bias if args.bias is not None else 0.0
    onset_temperature = float(args.temperature_onset if args.temperature_onset is not None else base_temperature)
    offset_temperature = float(args.temperature_offset if args.temperature_offset is not None else base_temperature)
    onset_bias = float(args.bias_onset if args.bias_onset is not None else base_bias)
    offset_bias = float(args.bias_offset if args.bias_offset is not None else base_bias)
    onset_platt_stats = _init_platt_stats(_platt_stats_enabled(onset_temperature, onset_bias))
    offset_platt_stats = _init_platt_stats(_platt_stats_enabled(offset_temperature, offset_bias))

    if args.thresholds is None and args.prob_thresholds is None:
        if args.head is not None or not args.calibration:
            args.prob_thresholds = DEFAULT_THRESHOLDS.copy()

    return (
        args,
        debug_mode,
        onset_temperature,
        offset_temperature,
        onset_bias,
        offset_bias,
        onset_platt_stats,
        offset_platt_stats,
        prob_reuse,
        logit_reuse,
    )


def _prepare_runtime(args, debug_mode: bool, stage_durations: Dict[str, float]) -> RuntimeContext:
    """Load config, resolve dataset/model settings, and capture derived fields."""

    cfg = dict(load_config("configs/config_pianovam_fast.yaml"))
    backend_label = _resolve_backend_label(cfg)
    model_cfg = cfg.get("model")
    if not isinstance(model_cfg, dict):
        model_cfg = {}
        cfg["model"] = model_cfg
    decoder_cfg_runtime = cfg.get("decoder", {}) or {}
    fusion_cfg = resolve_global_fusion_config(decoder_cfg_runtime)
    if fusion_cfg.enabled:
        head_desc = ", ".join(fusion_cfg.apply_to)
        print(
            f"[fusion] enabled (mode={fusion_cfg.mode}, heads={head_desc}, cushion={fusion_cfg.cushion_keys})",
            flush=True,
        )
        if fusion_cfg.consistency_check:
            print(
                f"[fusion] consistency check active for first {fusion_cfg.consistency_batches} batches",
                flush=True,
            )
    if args.model_return_per_tile is not None:
        model_cfg["return_per_tile"] = bool(args.model_return_per_tile)
    return_per_tile_requested = bool(model_cfg.get("return_per_tile"))
    if fusion_cfg.needs_per_tile and not return_per_tile_requested:
        model_cfg["return_per_tile"] = True
        return_per_tile_requested = True
        print("[fusion] forcing per-tile logits for global fusion", flush=True)

    dataset_raw = cfg.get("dataset")
    dataset_cfg = dict(dataset_raw) if isinstance(dataset_raw, dict) else {}
    cfg["dataset"] = dataset_cfg

    if args.max_clips is not None:
        dataset_cfg["max_clips"] = args.max_clips
    if args.frames is not None:
        dataset_cfg["frames"] = args.frames

    only_id = canonical_video_id(args.only) if args.only else None
    if only_id:
        dataset_cfg["only_video"] = only_id

    env_disable = str(os.environ.get("AVSYNC_DISABLE", "")).strip().lower()
    avlag_disabled = bool(args.no_avlag) or env_disable in {"1", "true", "yes", "on"}
    if avlag_disabled:
        dataset_cfg["avlag_disabled"] = True

    if debug_mode:
        dataset_cfg["num_workers"] = 0
        dataset_cfg["persistent_workers"] = False
        dataset_cfg["pin_memory"] = False
        print("[debug] num_workers=0, persistent_workers=False, pin_memory=False", flush=True)

    seed = resolve_seed(args.seed, cfg)
    deterministic = resolve_deterministic_flag(args.deterministic, cfg)
    cfg.setdefault("experiment", {})
    cfg["experiment"]["seed"] = seed
    cfg["experiment"]["deterministic"] = deterministic
    configure_determinism(seed, deterministic)
    print(
        f"[determinism] seed={seed} deterministic={'on' if deterministic else 'off'}",
        flush=True,
    )

    try:
        model_tiles = int(model_cfg.get("tiles", dataset_cfg.get("tiles", 3)))
    except Exception:
        model_tiles = 3

    decode_fps = float(dataset_cfg.get("decode_fps", 0.0) or 0.0)
    hop_seconds = float(dataset_cfg.get("hop_seconds", 0.0) or 0.0)
    if hop_seconds <= 0.0 and decode_fps > 0.0:
        hop_seconds = 1.0 / decode_fps
    if decode_fps <= 0.0 and hop_seconds > 0.0:
        decode_fps = 1.0 / hop_seconds
    if decode_fps <= 0.0:
        decode_fps = 30.0
    if hop_seconds <= 0.0:
        hop_seconds = 1.0 / decode_fps

    frame_targets_cfg = dataset_cfg.get("frame_targets", {}) or {}
    event_tolerance = float(frame_targets_cfg.get("tolerance", hop_seconds))
    midi_low_cfg = frame_targets_cfg.get("note_min")
    key_prior_midi_low = int(midi_low_cfg) if isinstance(midi_low_cfg, (int, float)) else 21
<<<<<<< HEAD
    split = args.split or dataset_cfg.get("split_val") or dataset_cfg.get("split") or "valid"
=======
    split = _normalise_split(args.split) or _normalise_split(dataset_cfg.get("split_val")) or _normalise_split(dataset_cfg.get("split")) or "val"
>>>>>>> 7e3a9013

    frames_display = dataset_cfg.get("frames")
    max_clips_display = dataset_cfg.get("max_clips")
    only_display = only_id or "-"
    frame_text = frames_display if frames_display is not None else "?"
    max_clips_text = max_clips_display if max_clips_display is not None else "?"
    print(
        f"[progress] starting (split={split}, frames={frame_text}, max_clips={max_clips_text}, only={only_display})",
        flush=True,
    )

    metrics_cfg = cfg.get("training", {}).get("metrics", {}) or {}
    agg_cfg = metrics_cfg.get("aggregation", {}) or {}
    preview_prob_threshold = metrics_cfg.get("prob_threshold_onset", metrics_cfg.get("prob_threshold", 0.5))
    try:
        preview_prob_threshold = float(preview_prob_threshold)
    except (TypeError, ValueError):
        preview_prob_threshold = 0.5
    agg_mode = str(agg_cfg.get("mode", "any")).lower()
    agg_top_k = int(agg_cfg.get("top_k", 0) or 0)
    agg_tau_sum = float(agg_cfg.get("tau_sum", 0.0) or 0.0)
    agg_k_cfg = agg_cfg.get("k", {}) or {}
    default_k_onset = int(agg_k_cfg.get("onset", 1) or 1)
    default_k_offset = int(agg_k_cfg.get("offset", 1) or 1)

    key_prior_settings = resolve_key_prior_settings(decoder_cfg_runtime.get("key_prior"))
    if key_prior_settings.enabled:
        print(
            f"[decoder] key prior enabled (ref_head={key_prior_settings.ref_head}, apply_to={', '.join(key_prior_settings.apply_to)})",
            flush=True,
        )

    include_k_column = agg_mode == "k_of_p"
    if include_k_column and args.sweep_k_onset and args.head is None:
        k_candidates = sorted({default_k_onset, 1, 2, 3})
    else:
        k_candidates = [default_k_onset]

    return RuntimeContext(
        cfg=cfg,
        dataset_cfg=dataset_cfg,
        model_cfg=model_cfg,
        seed=seed,
        deterministic=deterministic,
        split=split,
        decode_fps=decode_fps,
        hop_seconds=hop_seconds,
        event_tolerance=event_tolerance,
        key_prior_midi_low=key_prior_midi_low,
        key_prior_settings=key_prior_settings,
        agg_mode=agg_mode,
        agg_top_k=agg_top_k,
        agg_tau_sum=agg_tau_sum,
        default_k_onset=default_k_onset,
        default_k_offset=default_k_offset,
        include_k_column=include_k_column,
        k_candidates=k_candidates,
        preview_prob_threshold=preview_prob_threshold,
        debug_mode=debug_mode,
        avlag_disabled=avlag_disabled,
        backend_label=backend_label,
        model_tiles=model_tiles,
        return_per_tile_requested=return_per_tile_requested,
        fusion=fusion_cfg,
        stage_durations=stage_durations,
        only_id=only_id,
    )


def _build_eval_loader(args, runtime: RuntimeContext, log_progress) -> LoaderContext:
    """Materialize the evaluation dataloader and compute target clip counts."""

    cfg = runtime.cfg
    split = runtime.split
    seed = runtime.seed
    stage_durations = runtime.stage_durations

    t_dataset_build0 = time.time()
    val_loader = make_dataloader(cfg, split=split, seed=seed)
    if isinstance(val_loader, dict):
        val_loader = val_loader.get(split, next(iter(val_loader.values())))
    if isinstance(val_loader, (list, tuple)):
        val_loader = val_loader[0]

    dataset = getattr(val_loader, "dataset", None)
    dataset_name = dataset.__class__.__name__ if dataset is not None else type(val_loader).__name__
    ds_len: Optional[int] = None
    dataset_count = "?"
    ok_videos = 0
    materialize_duration = 0.0
    if dataset is not None:
        materialize_stats = getattr(dataset, "_eval_materialize_stats", {}) or {}
        if isinstance(materialize_stats, dict):
            try:
                ok_videos = int(materialize_stats.get("videos") or 0)
            except (TypeError, ValueError):
                ok_videos = 0
            try:
                materialize_duration = float(materialize_stats.get("duration") or 0.0)
            except (TypeError, ValueError):
                materialize_duration = 0.0
        if materialize_duration == 0.0:
            try:
                materialize_duration = float(getattr(dataset, "_last_materialize_duration", 0.0) or 0.0)
            except (TypeError, ValueError):
                materialize_duration = 0.0
        try:
            ds_len = len(dataset)
            dataset_count = str(ds_len)
        except TypeError:
            ds_len = None
            dataset_count = "?"
    dataset_elapsed = time.time() - t_dataset_build0
    stage_durations["dataset_init"] = dataset_elapsed
    batch_size_val = getattr(val_loader, "batch_size", None)
    batch_display = str(batch_size_val) if batch_size_val is not None else "?"
    worker_count = getattr(val_loader, "num_workers", None)
    worker_display = str(worker_count) if worker_count is not None else "?"
    video_count_display = _dataset_video_count(dataset)
    print(
        f"[progress] dataset ready (videos={video_count_display}, workers={worker_display})",
        flush=True,
    )
    log_progress(
        f"[progress] dataset ready in {_format_seconds(dataset_elapsed)} ({dataset_elapsed:.2f}s) "
        f"backend={dataset_name} len={dataset_count} batch={batch_display}",
        force=True,
    )
    frame_summary = getattr(dataset, "frame_target_summary", None)
    if frame_summary:
        frame_summary_display = frame_summary
        if runtime.avlag_disabled and "lag_source=" in frame_summary_display:
            prefix, suffix = frame_summary_display.split("lag_source=", 1)
            if "," in suffix:
                _, tail = suffix.split(",", 1)
                frame_summary_display = f"{prefix}lag_source=no_avlag,{tail}"
            else:
                frame_summary_display = f"{prefix}lag_source=no_avlag"
        log_progress(f"[progress] {frame_summary_display}", force=True)

    if ds_len == 0 and ok_videos > 0:
        print("[error] dataset len is 0 after audit ok>0 – eval entries were not materialized", flush=True)
        sys.exit(1)

    if ds_len is not None:
        resolved_cap = args.max_clips if args.max_clips is not None else ds_len
        target_clips = int(min(ds_len, int(resolved_cap)))
    else:
        target_clips = int(args.max_clips) if args.max_clips is not None else None

    if dataset is not None and target_clips is not None:
        try:
            base_len = len(dataset)
        except TypeError:
            base_len = None
        if base_len is not None:
            subset_cap = min(base_len, int(target_clips))
            subset_indices = list(range(subset_cap))
            dataset = Subset(dataset, subset_indices)
            num_workers = getattr(val_loader, "num_workers", 0)
            persistent_workers = getattr(val_loader, "persistent_workers", False)
            if num_workers <= 0:
                persistent_workers = False
            loader_kwargs = {
                "batch_size": getattr(val_loader, "batch_size", 1),
                "shuffle": False,
                "num_workers": num_workers,
                "pin_memory": getattr(val_loader, "pin_memory", False),
                "drop_last": getattr(val_loader, "drop_last", False),
                "collate_fn": getattr(val_loader, "collate_fn", None),
                "persistent_workers": persistent_workers,
                "timeout": getattr(val_loader, "timeout", 0),
            }
            prefetch_factor = getattr(val_loader, "prefetch_factor", None)
            if num_workers > 0 and prefetch_factor is not None:
                loader_kwargs["prefetch_factor"] = prefetch_factor
            pin_memory_device = getattr(val_loader, "pin_memory_device", None)
            if pin_memory_device:
                loader_kwargs["pin_memory_device"] = pin_memory_device
            worker_init_fn = getattr(val_loader, "worker_init_fn", None)
            if worker_init_fn is not None:
                loader_kwargs["worker_init_fn"] = worker_init_fn
            generator = getattr(val_loader, "generator", None)
            if generator is not None:
                loader_kwargs["generator"] = generator
            multiprocessing_context = getattr(val_loader, "multiprocessing_context", None)
            if multiprocessing_context is not None:
                loader_kwargs["multiprocessing_context"] = multiprocessing_context
            val_loader = DataLoader(dataset, **loader_kwargs)

    if materialize_duration > 0:
        stage_durations["materialize"] = materialize_duration

    target_display = str(target_clips) if target_clips is not None else "?"
    base_dataset = dataset
    if isinstance(base_dataset, Subset):
        base_dataset = base_dataset.dataset
    registration_refiner = None
    reg_meta_path: Optional[Path] = None
    if base_dataset is not None:
        registration_refiner = getattr(base_dataset, "registration_refiner", None)
        reg_path_attr = getattr(base_dataset, "registration_cache_path", None)
        if reg_path_attr:
            reg_meta_path = Path(reg_path_attr)
    if isinstance(registration_refiner, RegistrationRefiner):
        reg_meta_cache = registration_refiner.export_geometry_cache()
    else:
        registration_refiner = None
        reg_meta_cache = {}
    if (not reg_meta_cache) or reg_meta_path is None:
        reg_meta_path = reg_meta_path or resolve_registration_cache_path(os.environ.get("TIVIT_REG_REFINED"))
        if reg_meta_path:
            from_file = _load_registration_metadata(reg_meta_path)
            if from_file:
                reg_meta_cache = from_file

    return LoaderContext(
        val_loader=val_loader,
        dataset=dataset,
        target_clips=target_clips,
        target_display=target_display,
        registration_refiner=registration_refiner,
        reg_meta_cache=reg_meta_cache,
        reg_meta_path=reg_meta_path,
    )


def _setup_model(args, cfg: Mapping[str, Any]):
    """Instantiate TiViT-Piano and load checkpoint weights."""

    model = build_model(cfg)
    cfg_backend = _resolve_backend_label(cfg)
    ckpt = torch.load(args.ckpt, map_location="cpu")
    ckpt_cfg = ckpt.get("config") if isinstance(ckpt, Mapping) else None
    ckpt_backend = _resolve_backend_label(ckpt_cfg) if isinstance(ckpt_cfg, Mapping) else "vivit"
    if ckpt_backend != cfg_backend:
        raise RuntimeError(
            f"Checkpoint backend '{ckpt_backend}' mismatches config backend '{cfg_backend}'. "
            "Set model.backend accordingly before running evaluation."
        )
    model.load_state_dict(ckpt["model"] if "model" in ckpt else ckpt, strict=False)
    model.eval()
    return model


def _collect_logits(
    *,
    model: torch.nn.Module,
    loader_ctx: LoaderContext,
    args,
    runtime: RuntimeContext,
    onset_platt_stats: Dict[str, Any],
    offset_platt_stats: Dict[str, Any],
    onset_temperature: float,
    offset_temperature: float,
    onset_bias: float,
    offset_bias: float,
    log_progress,
) -> EvalResults:
    """Run the forward pass over the eval loader and collect logits/targets."""

    val_loader = loader_ctx.val_loader
    dataset = loader_ctx.dataset
    target_clips = loader_ctx.target_clips
    target_display = loader_ctx.target_display
    decode_fps = runtime.decode_fps
    hop_seconds = runtime.hop_seconds
    key_prior_midi_low = runtime.key_prior_midi_low
    key_prior_settings = runtime.key_prior_settings
    stage_durations = runtime.stage_durations
    avlag_disabled = runtime.avlag_disabled
    preview_prob_threshold = runtime.preview_prob_threshold
    model_tiles = runtime.model_tiles
    return_per_tile_requested = runtime.return_per_tile_requested
    fusion_cfg = runtime.fusion
    fusion_enabled = fusion_cfg.enabled
    fusion_debug_state = FusionDebugState(model_tiles) if fusion_enabled else None
    comparison_enabled = fusion_cfg.consistency_check and fusion_cfg.consistency_batches > 0
    comparison_batches_used = 0

    onset_logits_list, offset_logits_list = [], []
    pitch_logits_list: List[torch.Tensor] = []
    onset_probs, offset_probs = [], []
    onset_tgts, offset_tgts = [], []
    lag_ms_samples: List[float] = []
    lag_source_counter: Counter[str] = Counter()
    skip_paths: set[str] = set()
    bad_clip_counts: Dict[str, int] = Counter()
    skipped_batches = 0

    tile_boundary_hist: Counter[int] = Counter()
    tile_key_mask_cache: Dict[str, TileMaskResult] = {}
    tile_preview_stats = {"max_abs_diff": 0.0, "max_f1_delta": 0.0, "count": 0}
    tile_key_mask_cushion = fusion_cfg.cushion_keys if fusion_enabled else 2
    per_tile_shape_logged = False
    per_tile_target_issue_logged = False
    reg_refiner = loader_ctx.registration_refiner
    reg_meta_cache: Dict[str, Dict[str, Any]] = loader_ctx.reg_meta_cache or {}
    backend_label = runtime.backend_label
    if (return_per_tile_requested or fusion_enabled) and not reg_meta_cache:
        reg_cache_path = loader_ctx.reg_meta_path or resolve_registration_cache_path(
            os.environ.get("TIVIT_REG_REFINED")
        )
        if reg_cache_path:
            reg_meta_cache = _load_registration_metadata(reg_cache_path)
            if not reg_meta_cache:
                LOGGER.debug("per-tile: registration cache %s unavailable or empty", reg_cache_path)

    onset_temperature = float(onset_temperature)
    offset_temperature = float(offset_temperature)
    onset_bias = float(onset_bias)
    offset_bias = float(offset_bias)

    heartbeat_interval = max(10.0, float(args.progress_interval or 10.0))
    t_data0 = time.time()
    last_clip_print = t_data0
    last_heartbeat = t_data0
    last_clip_name = "-"
    first_batch_time = None
    clips_done = 0

    with torch.no_grad():
        for i, batch in enumerate(val_loader):
            if target_clips is not None and clips_done >= target_clips:
                break
            raw_paths = batch.get("path")
            if isinstance(raw_paths, (list, tuple)):
                paths = [str(p) for p in raw_paths]
            elif raw_paths is None:
                paths = []
            else:
                paths = [str(raw_paths)]
            if skip_paths and paths:
                keep_indices = [idx for idx, p in enumerate(paths) if p not in skip_paths]
                if len(keep_indices) != len(paths):
                    filtered_batch = _filter_batch(batch, keep_indices)
                    if filtered_batch is None:
                        blocked = ", ".join(Path(p).name for p in paths if p) or "<unknown>"
                        log_progress(
                            f"[progress] skipped batch (all blocked clips): {blocked}",
                            force=True,
                        )
                        continue
                    batch = filtered_batch
                    raw_paths = batch.get("path")
                    if isinstance(raw_paths, (list, tuple)):
                        paths = [str(p) for p in raw_paths]
                    elif raw_paths is None:
                        paths = []
                    else:
                        paths = [str(raw_paths)]
            try:
                x = batch["video"]
                if first_batch_time is None:
                    first_batch_time = time.time()
                    first_wait = first_batch_time - t_data0
                    stage_durations["first_batch"] = first_wait
                    log_progress(
                        f"[progress] first batch ready in {_format_seconds(first_wait)} ({first_wait:.2f}s) – includes decode/A/V lag warmup",
                        force=True,
                    )
                out = model(x, return_per_tile=return_per_tile_requested)

                onset_logits_raw = out["onset_logits"] if "onset_logits" in out else out.get("onset")
                offset_logits_raw = out["offset_logits"] if "offset_logits" in out else out.get("offset")
                pitch_logits = out.get("pitch_logits")
                pitch_logits_neutral = pitch_logits.detach() if torch.is_tensor(pitch_logits) else None
                onset_tile: Optional[torch.Tensor] = out.get("onset_tile") if return_per_tile_requested else None
                offset_tile: Optional[torch.Tensor] = out.get("offset_tile") if return_per_tile_requested else None
                pitch_tile: Optional[torch.Tensor] = out.get("pitch_tile") if return_per_tile_requested else None

                if onset_logits_raw is None or offset_logits_raw is None:
                    raise RuntimeError("Model output missing onset/offset logits")
                onset_logits_neutral = onset_logits_raw.detach()
                offset_logits_neutral = offset_logits_raw.detach()

                tile_mask_tensor: Optional[torch.Tensor] = None
                fusion_targets: Dict[str, torch.Tensor] = {}

                if return_per_tile_requested:
                    if onset_tile is None or offset_tile is None or pitch_tile is None:
                        raise RuntimeError("return_per_tile enabled but model did not return per-tile logits")
                    artifacts, per_tile_shape_logged, per_tile_target_issue_logged = _process_per_tile_outputs(
                        batch=batch,
                        paths=paths,
                        onset_tile=onset_tile,
                        offset_tile=offset_tile,
                        pitch_tile=pitch_tile,
                        model_tiles=model_tiles,
                        backend_label=runtime.backend_label,
                        preview_prob_threshold=preview_prob_threshold,
                        tile_preview_stats=tile_preview_stats,
                        tile_key_mask_cache=tile_key_mask_cache,
                        tile_key_mask_cushion=tile_key_mask_cushion,
                        reg_meta_cache=reg_meta_cache,
                        reg_refiner=reg_refiner,
                        fusion_enabled=fusion_enabled,
                        fusion_debug_state=fusion_debug_state,
                        comparison_enabled=comparison_enabled,
                        tile_boundary_hist=tile_boundary_hist,
                        onset_logits_neutral=onset_logits_neutral,
                        offset_logits_neutral=offset_logits_neutral,
                        pitch_logits_neutral=pitch_logits_neutral,
                        per_tile_shape_logged=per_tile_shape_logged,
                        per_tile_target_issue_logged=per_tile_target_issue_logged,
                    )
                    tile_mask_tensor = artifacts.mask
                    fusion_targets = artifacts.fusion_targets
                elif fusion_enabled:
                    raise RuntimeError("global fusion enabled but model did not emit per-tile logits")

                if fusion_enabled:
                    if tile_mask_tensor is None:
                        raise RuntimeError("global fusion enabled but tile mask tensor is unavailable")
                    primary_tile = onset_tile if onset_tile is not None else offset_tile
                    mask_device = primary_tile.device if primary_tile is not None else onset_logits_neutral.device
                    mask_dtype = primary_tile.dtype if primary_tile is not None else onset_logits_neutral.dtype
                    mask_tensor_device = tile_mask_tensor.to(mask_device, dtype=mask_dtype)
                    apply_heads = {head.lower() for head in fusion_cfg.apply_to}
                    comparison_recorded = False
                    if return_per_tile_requested and onset_tile is not None and "onset" in apply_heads:
                        fused_onset = fuse_tile_logits(onset_tile, mask_tensor_device, mode=fusion_cfg.mode)
                        if fusion_debug_state is not None:
                            fusion_debug_state.record_shape("onset", onset_tile.shape, fused_onset.shape)
                        if (
                            comparison_enabled
                            and fusion_debug_state is not None
                            and comparison_batches_used < fusion_cfg.consistency_batches
                        ):
                            target = fusion_targets.get("onset")
                            if target is not None and fusion_debug_state.record_comparison(
                                "onset",
                                baseline_logits=onset_logits_neutral,
                                fused_logits=fused_onset,
                                targets=target,
                                prob_threshold=preview_prob_threshold,
                                f1_fn=_binary_f1,
                            ):
                                comparison_recorded = True
                        onset_logits_neutral = fused_onset
                    if return_per_tile_requested and offset_tile is not None and "offset" in apply_heads:
                        fused_offset = fuse_tile_logits(offset_tile, mask_tensor_device, mode=fusion_cfg.mode)
                        if fusion_debug_state is not None:
                            fusion_debug_state.record_shape("offset", offset_tile.shape, fused_offset.shape)
                        if (
                            comparison_enabled
                            and fusion_debug_state is not None
                            and comparison_batches_used < fusion_cfg.consistency_batches
                        ):
                            target = fusion_targets.get("offset")
                            if target is not None and fusion_debug_state.record_comparison(
                                "offset",
                                baseline_logits=offset_logits_neutral,
                                fused_logits=fused_offset,
                                targets=target,
                                prob_threshold=preview_prob_threshold,
                                f1_fn=_binary_f1,
                            ):
                                comparison_recorded = True
                        offset_logits_neutral = fused_offset
                    if return_per_tile_requested and "pitch" in apply_heads and torch.is_tensor(pitch_tile) and torch.is_tensor(pitch_logits_neutral):
                        fused_pitch = fuse_tile_logits(pitch_tile, mask_tensor_device, mode=fusion_cfg.mode)
                        if fusion_debug_state is not None:
                            fusion_debug_state.record_shape("pitch", pitch_tile.shape, fused_pitch.shape)
                        if (
                            comparison_enabled
                            and fusion_debug_state is not None
                            and comparison_batches_used < fusion_cfg.consistency_batches
                        ):
                            target = fusion_targets.get("pitch")
                            if target is not None and fusion_debug_state.record_comparison(
                                "pitch",
                                baseline_logits=pitch_logits_neutral,
                                fused_logits=fused_pitch,
                                targets=target,
                                prob_threshold=preview_prob_threshold,
                                f1_fn=_binary_f1,
                            ):
                                comparison_recorded = True
                        pitch_logits = fused_pitch
                        pitch_logits_neutral = fused_pitch
                    if comparison_recorded:
                        comparison_batches_used += 1

                if onset_platt_stats["enabled"]:
                    onset_prob_neutral = torch.sigmoid(onset_logits_neutral)
                else:
                    onset_prob_neutral = None
                if offset_platt_stats["enabled"]:
                    offset_prob_neutral = torch.sigmoid(offset_logits_neutral)
                else:
                    offset_prob_neutral = None

                onset_logits = onset_logits_neutral / onset_temperature + onset_bias
                offset_logits = offset_logits_neutral / offset_temperature + offset_bias

                pitch_prior_tensor = None
                pitch_was_2d = False
                if torch.is_tensor(pitch_logits):
                    pitch_prior_tensor = pitch_logits
                    if pitch_prior_tensor.dim() == 2:
                        pitch_prior_tensor = pitch_prior_tensor.unsqueeze(1)
                        pitch_was_2d = True

                prior_inputs = {"onset": onset_logits, "offset": offset_logits}
                if torch.is_tensor(pitch_prior_tensor):
                    prior_inputs["pitch"] = pitch_prior_tensor
                prior_outputs = apply_key_prior_to_logits(
                    prior_inputs,
                    key_prior_settings,
                    fps=decode_fps,
                    midi_low=key_prior_midi_low,
                    midi_high=None,
                )
                if "onset" in prior_outputs:
                    onset_logits = prior_outputs["onset"]
                if "offset" in prior_outputs:
                    offset_logits = prior_outputs["offset"]
                if pitch_prior_tensor is not None and "pitch" in prior_outputs:
                    pitch_prior_tensor = prior_outputs["pitch"]
                    pitch_logits = pitch_prior_tensor.squeeze(1) if pitch_was_2d else pitch_prior_tensor

                onset_prob = torch.sigmoid(onset_logits)
                offset_prob = torch.sigmoid(offset_logits)

                if onset_prob_neutral is not None:
                    _update_platt_stats(onset_platt_stats, onset_prob.detach() - onset_prob_neutral)
                if offset_prob_neutral is not None:
                    _update_platt_stats(offset_platt_stats, offset_prob.detach() - offset_prob_neutral)

                onset_logits_list.append(onset_logits.detach().cpu())
                offset_logits_list.append(offset_logits.detach().cpu())
                onset_probs.append(onset_prob.detach().cpu())
                offset_probs.append(offset_prob.detach().cpu())

                if pitch_logits is not None:
                    if pitch_logits.dim() == 2:
                        pitch_logits = pitch_logits.unsqueeze(1)
                    pitch_logits_list.append(pitch_logits.detach().cpu())

                onset_tgts.append(batch["onset_roll"].float().cpu())
                offset_tgts.append(batch["offset_roll"].float().cpu())

                lag_vals = _extract_lag_values(batch.get("lag_ms"))
                if lag_vals:
                    lag_ms_samples.extend(lag_vals)
                if not avlag_disabled:
                    lag_sources = _extract_lag_sources(batch.get("lag_source"))
                    if lag_sources:
                        lag_source_counter.update(lag_sources)

                if runtime.debug_mode and len(onset_logits_list) == 1:
                    print("[DEBUG] batch video", x.shape, "onset_logits", onset_logits.shape)
                    print(
                        "[DEBUG] onset_roll nonzero=",
                        int(batch["onset_roll"].sum().item()),
                        "offset_roll nonzero=",
                        int(batch["offset_roll"].sum().item()),
                    )

                batch_size = int(x.shape[0]) if hasattr(x, "shape") and x.shape else 1
                clips_done += batch_size
                now = time.time()
                if paths:
                    candidate_id = canonical_video_id(Path(paths[-1]).name)
                    last_clip_name = candidate_id or Path(paths[-1]).name
                if now - last_heartbeat >= heartbeat_interval:
                    elapsed = now - t_data0
                    log_progress(
                        f"[progress] data pass heartbeat: processed_clips={clips_done} skips={len(skip_paths)} last_clip={last_clip_name} elapsed={_format_seconds(elapsed)}",
                        force=True,
                    )
                    last_heartbeat = now
                if args.progress:
                    progress_force = i == 0 or (target_clips is not None and clips_done >= target_clips)
                    if progress_force or now - last_clip_print >= args.progress_interval:
                        elapsed = now - t_data0
                        if target_clips is not None and target_clips > 0:
                            pct = min(100.0, 100.0 * clips_done / float(target_clips))
                            pct_display = f"{pct:5.1f}"
                        else:
                            pct_display = "?"
                        if clips_done == 0:
                            eta_display = "--:--"
                        elif target_clips is None or target_clips <= 0:
                            eta_display = "--:--"
                        else:
                            remaining = max(target_clips - clips_done, 0)
                            if remaining == 0:
                                eta_display = "00:00"
                            else:
                                eta_seconds = (elapsed / clips_done) * remaining
                                eta_display = _format_seconds(eta_seconds)
                        processed_display = clips_done if target_clips is None else min(clips_done, target_clips)
                        log_progress(
                            f"[progress] clips {processed_display}/{target_display}  ({pct_display}%)  elapsed={_format_seconds(elapsed)}  eta≈{eta_display}",
                            force=progress_force,
                        )
                        last_clip_print = now
                if target_clips is not None and clips_done >= target_clips:
                    break
            except (KeyboardInterrupt, SystemExit):
                raise
            except Exception as exc:
                skipped_batches = _handle_bad_batch(
                    paths,
                    exc,
                    skip_paths=skip_paths,
                    bad_clip_counts=bad_clip_counts,
                    skipped_batches=skipped_batches,
                    log_progress=log_progress,
                )
                continue

    elapsed_data = time.time() - t_data0
    stage_durations["data_pass"] = elapsed_data
    throughput = clips_done / elapsed_data if elapsed_data > 0 else 0.0

    return EvalResults(
        onset_logits_list=onset_logits_list,
        offset_logits_list=offset_logits_list,
        pitch_logits_list=pitch_logits_list,
        onset_probs=onset_probs,
        offset_probs=offset_probs,
        onset_tgts=onset_tgts,
        offset_tgts=offset_tgts,
        clips_done=clips_done,
        elapsed_data=elapsed_data,
        throughput=throughput,
        lag_ms_samples=lag_ms_samples,
        lag_source_counter=lag_source_counter,
        skip_paths=skip_paths,
        bad_clip_counts=bad_clip_counts,
        skipped_batches=skipped_batches,
        tile_preview_stats=tile_preview_stats,
        tile_boundary_hist=tile_boundary_hist,
        fusion_debug=fusion_debug_state,
    )


def _summarize_data_pass(
    results: EvalResults,
    runtime: RuntimeContext,
    target_clips: Optional[int],
    log_progress,
):
    """Emit post-pass summaries including throughput, lag stats, and per-tile checks."""

    if runtime.fusion.enabled and results.fusion_debug is not None:
        for line in results.fusion_debug.summary_lines():
            print(line, flush=True)
        if runtime.fusion.consistency_check and not results.fusion_debug.comparison:
            print("[fusion] consistency check enabled but no comparison samples recorded", flush=True)
    elif runtime.return_per_tile_requested:
        stats = results.tile_preview_stats
        if stats["count"] > 0:
            print(
                "[per-tile] preview max_abs_diff={:.3e} max_f1_delta={:.3e} batches={}".format(
                    stats["max_abs_diff"],
                    stats["max_f1_delta"],
                    stats["count"],
                ),
                flush=True,
            )
        if results.tile_boundary_hist:
            hist_desc = ", ".join(f"{k}:{v}" for k, v in sorted(results.tile_boundary_hist.items()))
            print(f"[per-tile] boundary-keys histogram {{{hist_desc}}}", flush=True)

    processed_display = results.clips_done if target_clips is None else min(results.clips_done, target_clips or 0)
    skipped_display = len(results.skip_paths)
    elapsed_display = _format_seconds(results.elapsed_data)
    expected_display = target_clips if target_clips is not None else "?"
    log_progress(
        f"[progress] data pass done: clips={processed_display}, expected={expected_display}, skipped={skipped_display}, elapsed={elapsed_display}",
        force=True,
    )
    log_progress(
        f"[progress] throughput: {results.throughput:.2f} clips/s ({results.elapsed_data:.2f}s)",
        force=True,
    )
    if runtime.avlag_disabled:
        log_progress("[progress] A/V lag ms stats: disabled (all zero).", force=True)
    elif results.lag_ms_samples:
        lag_arr = np.asarray(results.lag_ms_samples, dtype=np.float32)
        lag_mean = float(lag_arr.mean())
        lag_median = float(np.median(lag_arr))
        lag_p95 = float(np.percentile(lag_arr, 95))
        log_progress(
            "[progress] A/V lag ms stats: mean={:.1f} median={:.1f} p95={:.1f} samples={}".format(
                lag_mean,
                lag_median,
                lag_p95,
                lag_arr.size,
            ),
            force=True,
        )
    if results.lag_source_counter and not runtime.avlag_disabled:
        top_sources = ", ".join(f"{src}:{cnt}" for src, cnt in results.lag_source_counter.most_common(3))
        log_progress(f"[progress] lag sources top: {top_sources}", force=True)
    if results.skipped_batches:
        log_progress(f"[progress] batches skipped due to errors: {results.skipped_batches}", force=True)
    if results.bad_clip_counts:
        summary_bits = ", ".join(f"{Path(p).name}:{count}" for p, count in results.bad_clip_counts.items())
        log_progress(f"[progress] bad clip retries: {summary_bits}", force=True)
    if results.skip_paths:
        skip_names = ", ".join(Path(p).name for p in sorted(results.skip_paths))
        log_progress(f"[progress] permanently skipped clips: {skip_names}", force=True)


def _assert_monotonic_rates(
    probs: torch.Tensor,
    *,
    label: str,
    agg_mode: str,
    cap_count: int,
    top_k: int,
) -> None:
    if probs.numel() == 0:
        raise RuntimeError(f"[sanity] {label} probability tensor is empty; cannot verify monotonicity")
    low_mask = build_threshold_mask(
        probs,
        _MONO_PROB_LOW,
        mode=agg_mode,
        cap_count=cap_count,
        top_k=top_k,
    )
    high_mask = build_threshold_mask(
        probs,
        _MONO_PROB_HIGH,
        mode=agg_mode,
        cap_count=cap_count,
        top_k=top_k,
    )
    low_rate = float(low_mask.float().mean().item())
    high_rate = float(high_mask.float().mean().item())
    if low_rate <= high_rate + 1e-9:
        raise RuntimeError(
            "[sanity] {} pred_rate did not decrease as threshold increased "
            "(low_thr={:.6f} rate={:.6f}, high_thr={:.2f} rate={:.6f})".format(
                label,
                _MONO_PROB_LOW,
                low_rate,
                _MONO_PROB_HIGH,
                high_rate,
            )
        )
    print(
        "[sanity] {} monotonic check passed: rate_low={:.6f} > rate_high={:.6f}".format(
            label, low_rate, high_rate
        ),
        flush=True,
    )


def _platt_stats_enabled(temp: float, bias: float, tol: float = 1e-9) -> bool:
    return abs(float(temp) - 1.0) > tol or abs(float(bias)) > tol


def _init_platt_stats(enabled: bool) -> Dict[str, Any]:
    return {
        "enabled": bool(enabled),
        "count": 0,
        "sum": 0.0,
        "min": float("inf"),
        "max": float("-inf"),
    }


def _update_platt_stats(stats: MutableMapping[str, Any], delta: torch.Tensor) -> None:
    if not stats.get("enabled"):
        return
    if delta is None or delta.numel() == 0:
        return
    delta_cpu = delta.detach().cpu()
    count = int(delta_cpu.numel())
    if count == 0:
        return
    stats["count"] = int(stats.get("count", 0)) + count
    stats["sum"] = float(stats.get("sum", 0.0)) + float(delta_cpu.sum().item())
    delta_min = float(delta_cpu.min().item())
    delta_max = float(delta_cpu.max().item())
    stats["min"] = float(min(float(stats.get("min", float("inf"))), delta_min))
    stats["max"] = float(max(float(stats.get("max", float("-inf"))), delta_max))


def _report_platt_stats(label: str, stats: Mapping[str, Any]) -> None:
    if not stats.get("enabled"):
        return
    count = int(stats.get("count", 0))
    if count == 0:
        return
    total = float(stats.get("sum", 0.0))
    mean = total / count if count else 0.0
    delta_min = float(stats.get("min", 0.0))
    delta_max = float(stats.get("max", 0.0))
    print(
        "[platt-shift] {label} Δprob min={min_val:.6f} mean={mean:.6f} max={max_val:.6f}".format(
            label=label,
            min_val=delta_min,
            mean=mean,
            max_val=delta_max,
        ),
        flush=True,
    )


def _format_summary_lines(
    best_result: Mapping[str, Any],
    *,
    final_postproc_applied: bool,
    postproc_modules: Sequence[str],
    args,
    onset_decoder: Mapping[str, Any],
    offset_decoder: Mapping[str, Any],
) -> List[str]:
    lines: List[str] = []
    modules_label = ",".join(postproc_modules) if postproc_modules else "none"
    status = "RAN" if final_postproc_applied else "SKIPPED"
    lines.append(f"POSTPROC: {status} during final eval (mode={args.postproc_mode}) modules={modules_label}")
    lines.append(
        "[best-event] mean_event_f1={:.3f} onset_event_f1={:.3f} offset_event_f1={:.3f} k_onset={}".format(
            best_result["ev_mean"],
            best_result["ev_f1_on"],
            best_result["ev_f1_off"],
            best_result.get("k_onset", 1),
        )
    )
    if not best_result.get("use_logits", False):
        lines.append(
            "[best-yaml] onset_prob_threshold={:.2f}, offset_prob_threshold={:.2f}, k_onset={}".format(
                best_result["onset_thr"],
                best_result["offset_thr"],
                best_result.get("k_onset", 1),
            )
        )
    onset_open_best = best_result.get("decoder_onset_open")
    onset_hold_best = best_result.get("decoder_onset_hold")
    onset_min_on = best_result.get("decoder_onset_min_on", onset_decoder.get("min_on", 0))
    onset_merge_gap = best_result.get("decoder_onset_merge_gap", onset_decoder.get("merge_gap", 0))
    onset_median = best_result.get("decoder_onset_median", onset_decoder.get("median", 1))
    offset_open_best = best_result.get("decoder_offset_open")
    offset_hold_best = best_result.get("decoder_offset_hold")
    offset_min_off = best_result.get("decoder_offset_min_off", offset_decoder.get("min_off", 0))
    offset_merge_gap = best_result.get("decoder_offset_merge_gap", offset_decoder.get("merge_gap", 0))
    offset_median = best_result.get("decoder_offset_median", offset_decoder.get("median", 1))
    if (
        onset_open_best is not None
        and onset_hold_best is not None
        and offset_open_best is not None
        and offset_hold_best is not None
    ):
        lines.append(
            "[best-decoder] onset_open={:.3f} hold={:.3f} min_on={} merge_gap={} | "
            "offset_open={:.3f} hold={:.3f} min_off={} merge_gap={}".format(
                onset_open_best,
                onset_hold_best,
                int(onset_min_on),
                int(onset_merge_gap),
                offset_open_best,
                offset_hold_best,
                int(offset_min_off),
                int(offset_merge_gap),
            )
        )
    temp_val = float(args.temperature) if args.temperature is not None else 1.0
    bias_val = float(args.bias) if args.bias is not None else 0.0
    temp_on_val = float(args.temperature_onset) if args.temperature_onset is not None else temp_val
    temp_off_val = float(args.temperature_offset) if args.temperature_offset is not None else temp_val
    bias_on_val = float(args.bias_onset) if args.bias_onset is not None else bias_val
    bias_off_val = float(args.bias_offset) if args.bias_offset is not None else bias_val
    compare_line = (
        "[compare-config] onset_thr_used={:.4f} offset_thr_used={:.4f} "
        "T_on={:.4f} b_on={:.4f} T_off={:.4f} b_off={:.4f} "
        "onset_gate(open={:.4f}, hold={:.4f}, min_on={}, gap={}, median={}) "
        "offset_gate(open={:.4f}, hold={:.4f}, min_off={}, gap={}, median={})"
    ).format(
        best_result["onset_thr"],
        best_result["offset_thr"],
        temp_on_val,
        bias_on_val,
        temp_off_val,
        bias_off_val,
        float(onset_open_best if onset_open_best is not None else onset_decoder.get("open", 0.0)),
        float(onset_hold_best if onset_hold_best is not None else onset_decoder.get("hold", 0.0)),
        int(onset_min_on),
        int(onset_merge_gap),
        int(onset_median),
        float(offset_open_best if offset_open_best is not None else offset_decoder.get("open", 0.0)),
        float(offset_hold_best if offset_hold_best is not None else offset_decoder.get("hold", 0.0)),
        int(offset_min_off),
        int(offset_merge_gap),
        int(offset_median),
    )
    lines.append(compare_line)
    return lines

def _prepare_logits_for_dump(tensor: torch.Tensor) -> np.ndarray:
    """Flatten a tensor to (T,P) and return a contiguous float64 numpy array."""

    if tensor is None:
        raise ValueError("Expected tensor, got None")
    if tensor.ndim < 2:
        raise ValueError(f"Logits tensor must have at least 2 dims, got {tensor.ndim}")

    tensor = tensor.contiguous()
    last_dim = tensor.shape[-1]
    tensor = tensor.reshape(-1, last_dim).contiguous()

    if tensor.ndim != 2:
        raise ValueError(f"Logits tensor reshape result must be 2D, got {tensor.ndim}D")
    if not tensor.is_contiguous():
        raise ValueError("Expected contiguous tensor after reshape")

    array = np.ascontiguousarray(tensor.numpy(), dtype=np.float64)
    if array.ndim != 2:
        raise ValueError(f"NumPy logits array must be 2D, got {array.ndim}D")
    if not array.flags["C_CONTIGUOUS"]:
        raise ValueError("Expected contiguous NumPy array for logits dump")
    return array


def _parse_list(argv, name):
    """Extract ``--<name>`` from ``argv`` allowing comma/space separation."""
    flag = f"--{name}"
    for i, arg in enumerate(list(argv)):
        if arg.startswith(flag):
            if arg == flag:
                j = i + 1
                vals = []
                while j < len(argv) and not argv[j].startswith("--"):
                    vals.append(argv[j])
                    j += 1
                if not vals:
                    raise ValueError(f"{flag} expects at least one value")
                del argv[i:j]
                arg_str = " ".join(vals)
            else:  # handle --flag=... form
                arg_str = arg.split("=", 1)[1]
                del argv[i]
            arg_str = arg_str.replace(",", " ")
            return [float(v) for v in arg_str.split() if v]
    return None


def _resolve_threshold_lists(onset_vals, offset_vals):
    """Return onset/offset lists, cloning inputs and reusing values when missing."""

    reuse_flags = {"onset_from_offset": False, "offset_from_onset": False}
    if onset_vals is None and offset_vals is None:
        return None, None, reuse_flags

    if onset_vals is None:
        onset_vals = list(offset_vals)
        reuse_flags["onset_from_offset"] = True
    else:
        onset_vals = list(onset_vals)

    if offset_vals is None:
        offset_vals = list(onset_vals)
        reuse_flags["offset_from_onset"] = True
    else:
        offset_vals = list(offset_vals)

    return onset_vals, offset_vals, reuse_flags


def _logit_to_probability(value: float) -> float:
    """Convert an arbitrary logit to its probability-domain equivalent."""

    val = float(value)
    if math.isnan(val):
        return 0.5
    if val >= 0.0:
        z = math.exp(-val)
        prob = 1.0 / (1.0 + z)
    else:
        z = math.exp(val)
        prob = z / (1.0 + z)
    if not math.isfinite(prob):
        return 0.5
    return max(0.0, min(prob, 1.0))


def _binary_f1(pred, target, eps=1e-8):
    """Binary F1 score for tensors in {0,1}."""
    if target.sum().item() == 0 and pred.sum().item() == 0:
        return 0.0
    tp = (pred * target).sum().item()
    fp = (pred * (1 - target)).sum().item()
    fn = ((1 - pred) * target).sum().item()
    precision = tp / (tp + fp + eps)
    recall = tp / (tp + fn + eps)
    return 2 * precision * recall / (precision + recall + eps)
   
   
def _event_f1(pred, target, hop_seconds: float, tol_sec: float, eps=1e-8):
    """Event-level F1 score with time tolerance."""
    pred_pos = pred.nonzero(as_tuple=False)
    true_pos = target.nonzero(as_tuple=False)
    if pred_pos.numel() == 0 and true_pos.numel() == 0:
        return None

    # ``frame_to_sec`` returns ``TensorLike`` which can be ``int`` from Pylance's
    # perspective.  Explicitly convert to tensors so static analyzers know these
    # support indexing and broadcasting.
    pred_times = torch.as_tensor(frame_to_sec(pred_pos[:, 0], hop_seconds))
    true_times = torch.as_tensor(frame_to_sec(true_pos[:, 0], hop_seconds))
    pred_pitch = pred_pos[:, 1]
    true_pitch = true_pos[:, 1]

    used = torch.zeros(true_pos.shape[0], dtype=torch.bool)
    tp = 0
    for i in range(pred_pos.shape[0]):
        p = pred_pitch[i]
        t = pred_times[i]
        mask = (true_pitch == p) & (~used)
        if mask.any():
            cand_idx = torch.where(mask)[0]
            diffs = torch.abs(true_times[cand_idx] - t)
            min_diff, j = torch.min(diffs, dim=0)
            if min_diff.item() <= tol_sec:
                tp += 1
                used[cand_idx[j]] = True
    fp = pred_pos.shape[0] - tp
    fn = true_pos.shape[0] - tp
    precision = tp / (tp + fp + eps)
    recall = tp / (tp + fn + eps)
    return 2 * precision * recall / (precision + recall + eps)


def _compute_ece(probs: torch.Tensor, targets: torch.Tensor, bins: int = 15) -> float:
    if probs.numel() == 0:
        return 0.0
    probs_flat = probs.reshape(-1).detach().cpu().numpy()
    targets_flat = targets.reshape(-1).detach().cpu().numpy()
    if probs_flat.size == 0:
        return 0.0
    edges = np.linspace(0.0, 1.0, bins + 1)
    ece = 0.0
    total = probs_flat.size
    for idx in range(bins):
        low = edges[idx]
        high = edges[idx + 1]
        if idx == bins - 1:
            mask = (probs_flat >= low) & (probs_flat <= high)
        else:
            mask = (probs_flat >= low) & (probs_flat < high)
        count = mask.sum()
        if count == 0:
            continue
        prob_mean = probs_flat[mask].mean()
        true_mean = targets_flat[mask].mean()
        ece += abs(prob_mean - true_mean) * (count / total)
    return float(ece)


def _collect_onset_metrics(
    pred_mask: torch.Tensor,
    true_mask: torch.Tensor,
    hop_seconds: float,
    loose_tol: float,
    probs: torch.Tensor,
) -> dict:
    strict_tol = max(loose_tol * 0.5, hop_seconds / 2.0)
    frame_f1 = _binary_f1(pred_mask.reshape(-1).float(), true_mask.reshape(-1).float()) or 0.0
    ev_loose = _event_f1(pred_mask, true_mask, hop_seconds, loose_tol) or 0.0
    ev_strict = _event_f1(pred_mask, true_mask, hop_seconds, strict_tol) or 0.0
    return {
        "frame_f1": float(frame_f1),
        "event_f1_loose": float(ev_loose),
        "event_f1_strict": float(ev_strict),
        "pred_rate": float(pred_mask.float().mean().item()),
        "pos_rate": float(true_mask.float().mean().item()),
        "ece": _compute_ece(probs, true_mask),
        "tolerance_loose": float(loose_tol),
        "tolerance_strict": float(strict_tol),
    }


def main():
    argv = sys.argv[1:]
    t_main_start = time.time()
    (
        args,
        debug_mode,
        onset_temperature,
        offset_temperature,
        onset_bias,
        offset_bias,
        onset_platt_stats,
        offset_platt_stats,
        prob_reuse,
        logit_reuse,
    ) = _parse_cli_args(argv)

    stage_durations: Dict[str, float] = {}
    runtime = _prepare_runtime(args, debug_mode, stage_durations)
    log_handle, _log_progress = _init_progress_logger(args)
    _ = log_handle  # handle kept alive for atexit cleanup

    onset_probs_final = list(args.prob_thresholds) if args.prob_thresholds is not None else []
    offset_probs_final = list(args.offset_prob_thresholds) if args.offset_prob_thresholds is not None else []
    if args.grid_prob_thresholds:
        combos = len(onset_probs_final) * len(offset_probs_final)
    else:
        combos = max(len(onset_probs_final), len(offset_probs_final))
    onset_display = "[" + ",".join(f"{p:.4f}" for p in onset_probs_final) + "]"
    offset_display = "[" + ",".join(f"{p:.4f}" for p in offset_probs_final) + "]"
    LOGGER.info(
        "[grid] onset_probs=%s offset_probs=%s (final) combos=%d",
        onset_display,
        offset_display,
        combos,
        extra=QUIET_EXTRA,
    )

    if args.head is None and args.prob_thresholds is not None and prob_reuse.get("offset_from_onset"):
        print("[eval] offset probability thresholds not provided; reusing onset list", flush=True)
    if args.head is None and args.thresholds is not None and logit_reuse.get("offset_from_onset"):
        print("[eval] offset logit thresholds not provided; reusing onset list", flush=True)

    loader_ctx = _build_eval_loader(args, runtime, _log_progress)
    if loader_ctx.target_clips == 0:
        _log_progress("[progress] target_clips resolved to 0; exiting early.", force=True)
        return

    model = _setup_model(args, runtime.cfg)

    eval_results = _collect_logits(
        model=model,
        loader_ctx=loader_ctx,
        args=args,
        runtime=runtime,
        onset_platt_stats=onset_platt_stats,
        offset_platt_stats=offset_platt_stats,
        onset_temperature=onset_temperature,
        offset_temperature=offset_temperature,
        onset_bias=onset_bias,
        offset_bias=offset_bias,
        log_progress=_log_progress,
    )

    _summarize_data_pass(eval_results, runtime, loader_ctx.target_clips, _log_progress)

    if not eval_results.onset_logits_list:
        _log_progress("[progress] no valid clips processed; aborting.", force=True)
        print("error: no valid clips processed; aborting.", file=sys.stderr)
        return

    onset_logits_list = eval_results.onset_logits_list
    offset_logits_list = eval_results.offset_logits_list
    pitch_logits_list = eval_results.pitch_logits_list
    onset_probs = eval_results.onset_probs
    offset_probs = eval_results.offset_probs
    onset_tgts = eval_results.onset_tgts
    offset_tgts = eval_results.offset_tgts
    skip_paths = eval_results.skip_paths
    bad_clip_counts = eval_results.bad_clip_counts
    lag_ms_samples = eval_results.lag_ms_samples
    lag_source_counter = eval_results.lag_source_counter
    skipped_batches = eval_results.skipped_batches

    cfg = runtime.cfg
    dataset_cfg = runtime.dataset_cfg
    model_cfg = runtime.model_cfg
    decode_fps = runtime.decode_fps
    hop_seconds = runtime.hop_seconds
    event_tolerance = runtime.event_tolerance
    key_prior_midi_low = runtime.key_prior_midi_low
    key_prior_settings = runtime.key_prior_settings
    agg_mode = runtime.agg_mode
    agg_top_k = runtime.agg_top_k
    agg_tau_sum = runtime.agg_tau_sum
    default_k_onset = runtime.default_k_onset
    default_k_offset = runtime.default_k_offset
    include_k_column = runtime.include_k_column
    k_candidates = runtime.k_candidates
    preview_prob_threshold = runtime.preview_prob_threshold
    avlag_disabled = runtime.avlag_disabled
    return_per_tile_requested = runtime.return_per_tile_requested
    split = runtime.split
    stage_durations = runtime.stage_durations
    # Unless a calibration file is provided and no head is specified, default to
    # sweeping over probability thresholds when none were specified explicitly.
    if args.thresholds is None and args.prob_thresholds is None:
        if args.head is not None or not args.calibration:
            args.prob_thresholds = DEFAULT_THRESHOLDS.copy()


    cfg = dict(load_config("configs/config_pianovam_fast.yaml"))
    model_cfg = cfg.get("model")
    if not isinstance(model_cfg, dict):
        model_cfg = {}
        cfg["model"] = model_cfg
    if args.model_return_per_tile is not None:
        model_cfg["return_per_tile"] = bool(args.model_return_per_tile)
    return_per_tile_requested = bool(model_cfg.get("return_per_tile"))

    seed = resolve_seed(args.seed, cfg)
    deterministic = resolve_deterministic_flag(args.deterministic, cfg)
    cfg.setdefault("experiment", {})
    cfg["experiment"]["seed"] = seed
    cfg["experiment"]["deterministic"] = deterministic
    configure_determinism(seed, deterministic)
    print(
        f"[determinism] seed={seed} deterministic={'on' if deterministic else 'off'}",
        flush=True,
    )
    dataset_raw = cfg.get("dataset")
    if isinstance(dataset_raw, dict):
        dataset_cfg = dict(dataset_raw)
    else:
        dataset_cfg = {}
    cfg["dataset"] = dataset_cfg
    try:
        model_tiles = int(model_cfg.get("tiles", dataset_cfg.get("tiles", 3)))
    except Exception:
        model_tiles = 3
    if args.max_clips is not None:
        dataset_cfg["max_clips"] = args.max_clips
    if args.frames is not None:
        dataset_cfg["frames"] = args.frames
    only_id = canonical_video_id(args.only) if args.only else None
    if only_id:
        dataset_cfg["only_video"] = only_id
    env_disable = str(os.environ.get("AVSYNC_DISABLE", "")).strip().lower()
    avlag_disabled = bool(args.no_avlag) or env_disable in {"1", "true", "yes", "on"}
    if avlag_disabled:
        dataset_cfg["avlag_disabled"] = True
    if debug_mode:
        dataset_cfg["num_workers"] = 0
        dataset_cfg["persistent_workers"] = False
        dataset_cfg["pin_memory"] = False
        print("[debug] num_workers=0, persistent_workers=False, pin_memory=False", flush=True)
    decode_fps = float(dataset_cfg.get("decode_fps", 0.0) or 0.0)
    hop_seconds = float(dataset_cfg.get("hop_seconds", 0.0) or 0.0)
    if hop_seconds <= 0.0 and decode_fps > 0.0:
        hop_seconds = 1.0 / decode_fps
    if decode_fps <= 0.0 and hop_seconds > 0.0:
        decode_fps = 1.0 / hop_seconds
    if decode_fps <= 0.0:
        decode_fps = 30.0
    if hop_seconds <= 0.0:
        hop_seconds = 1.0 / decode_fps
    frame_targets_cfg = dataset_cfg.get("frame_targets", {}) or {}
    event_tolerance = float(frame_targets_cfg.get("tolerance", hop_seconds))
    midi_low_cfg = frame_targets_cfg.get("note_min")
    key_prior_midi_low = int(midi_low_cfg) if isinstance(midi_low_cfg, (int, float)) else 21
<<<<<<< HEAD
    split = args.split or dataset_cfg.get("split_val") or dataset_cfg.get("split") or "valid"
=======
    split = _normalise_split(args.split) or _normalise_split(dataset_cfg.get("split_val")) or _normalise_split(dataset_cfg.get("split")) or "val"
>>>>>>> 7e3a9013

    frames_display = dataset_cfg.get("frames")
    max_clips_display = dataset_cfg.get("max_clips")
    only_display = only_id or "-"
    frame_text = frames_display if frames_display is not None else "?"
    max_clips_text = max_clips_display if max_clips_display is not None else "?"
    print(
        f"[progress] starting (split={split}, frames={frame_text}, max_clips={max_clips_text}, only={only_display})",
        flush=True,
    )

    metrics_cfg = cfg.get("training", {}).get("metrics", {}) or {}
    agg_cfg = metrics_cfg.get("aggregation", {}) or {}
    sweep_cfg = metrics_cfg.get("sweep", {}) or {}
    floor_band_raw = sweep_cfg.get("floor_band", [0.20, 0.30, 0.40])
    floor_band: List[float] = []
    if isinstance(floor_band_raw, (list, tuple)):
        for item in floor_band_raw:
            try:
                val = float(item)
            except (TypeError, ValueError):
                continue
            if 0.0 <= val <= 1.0:
                floor_band.append(val)
    else:
        try:
            val = float(floor_band_raw)
        except (TypeError, ValueError):
            val = None
        if val is not None and 0.0 <= val <= 1.0:
            floor_band.append(val)
    if not floor_band:
        floor_band = [0.20, 0.30, 0.40]

    calibration_data = None
    if args.calibration:
        with open(args.calibration) as f:
            calibration_data = json.load(f)

    k_candidates = runtime.k_candidates
    per_head_sweep_vals = None
    per_head_use_logits = False
    per_head_mode = "prob"
    if args.head is not None:
        if args.head == "onset":
            if args.thresholds is not None:
                per_head_sweep_vals = args.thresholds
                per_head_use_logits = True
                per_head_mode = "logit"
            else:
                per_head_sweep_vals = args.prob_thresholds
                per_head_use_logits = False
                per_head_mode = "prob"
        else:
            if args.offset_thresholds is not None:
                per_head_sweep_vals = args.offset_thresholds
                per_head_use_logits = True
                per_head_mode = "logit"
            else:
                per_head_sweep_vals = args.offset_prob_thresholds
                per_head_use_logits = False
                per_head_mode = "prob"

        if per_head_sweep_vals is None:
            per_head_sweep_vals = args.thresholds if args.thresholds is not None else args.prob_thresholds
            per_head_use_logits = args.thresholds is not None
            per_head_mode = "logit" if per_head_use_logits else "prob"

    calib_pairs: int = 0
    logit_pairs: int = 0
    prob_pairs: int = 0
    num_prob_combos: int = 0

    if args.head is None:
        calib_pairs = 0
        if calibration_data:
            on_cal = calibration_data.get("onset", {})
            off_cal = calibration_data.get("offset", {})
            if "best_logit" in on_cal and "best_logit" in off_cal:
                calib_pairs = 1
            elif "best_prob" in on_cal and "best_prob" in off_cal:
                calib_pairs = 1
        logit_pairs = len(args.thresholds) if args.thresholds else 0
        onset_prob_list = args.prob_thresholds or []
        offset_prob_list = args.offset_prob_thresholds or onset_prob_list
        if args.grid_prob_thresholds:
            prob_pairs = len(onset_prob_list) * len(offset_prob_list)
        else:
            prob_pairs = len(onset_prob_list)
        num_prob_combos = prob_pairs * len(k_candidates)
        num_thr_pairs = calib_pairs + logit_pairs + prob_pairs
        num_combos = calib_pairs + logit_pairs + num_prob_combos
        num_k = len(k_candidates) if prob_pairs > 0 and len(k_candidates) > 1 else 1
        thr_parts = []
        if logit_pairs:
            thr_parts.append(f"logit:{logit_pairs}")
        if prob_pairs:
            if args.grid_prob_thresholds and onset_prob_list and offset_prob_list:
                thr_parts.append(f"prob_grid:{len(onset_prob_list)}x{len(offset_prob_list)}")
            else:
                thr_parts.append(f"prob_pairs:{prob_pairs}")
        if calib_pairs:
            thr_parts.append(f"calib:{calib_pairs}")
        if not thr_parts:
            thr_parts.append("none")
        thr_desc = ",".join(thr_parts)
        k_sweep_state = "on" if len(k_candidates) > 1 else "off"
    else:
        sweep_len = len(per_head_sweep_vals) if per_head_sweep_vals is not None else 0
        num_thr_pairs = sweep_len
        num_combos = sweep_len
        num_k = 1
        thr_desc = str(sweep_len)
        k_sweep_state = "off"

    target_display = loader_ctx.target_display
    if args.postproc_mode == "eval_only" and num_combos:
        print("POSTPROC: SKIPPED during sweeps (mode=eval_only)")
    _log_progress(
        f"[progress] starting: clips={target_display} combos={num_combos} (thr={thr_desc}, k_sweep={k_sweep_state})",
        force=True,
    )


    onset_logits = torch.cat(onset_logits_list, dim=0)
    offset_logits = torch.cat(offset_logits_list, dim=0)
    pitch_logits = torch.cat(pitch_logits_list, dim=0) if pitch_logits_list else None
    onset_probs = torch.cat(onset_probs, dim=0)
    offset_probs = torch.cat(offset_probs, dim=0)
    onset_tgts = torch.cat(onset_tgts, dim=0)
    offset_tgts = torch.cat(offset_tgts, dim=0)

    _validate_global_pair(onset_logits, onset_tgts, label="onset")
    _validate_global_pair(offset_logits, offset_tgts, label="offset")

    T_logits, P_logits = onset_probs.shape[1], onset_probs.shape[2]
    if onset_tgts.shape[1] != T_logits:
        onset_tgts = pool_roll_BT(onset_tgts, T_logits)
        offset_tgts = pool_roll_BT(offset_tgts, T_logits)
    onset_tgts = align_pitch_dim(onset_probs, onset_tgts, "onset")
    offset_tgts = align_pitch_dim(offset_probs, offset_tgts, "offset")
    
    if debug_mode:
        print(
            "[DEBUG] aligned shapes logits=",
            onset_logits.shape,
            "targets=",
            onset_tgts.shape,
        )
        print(
            "[DEBUG] targets nonzero onset=",
            int(onset_tgts.sum().item()),
            "offset=",
            int(offset_tgts.sum().item()),
        )
        diff = (torch.sigmoid(onset_logits) - onset_probs).abs().max().item()
        print(f"[DEBUG] sigmoid max abs diff={diff:.3e}")
    
    dump_path = Path(args.dump_logits).expanduser() if args.dump_logits else None
    if dump_path is not None:
        dump_path.parent.mkdir(parents=True, exist_ok=True)

        dump_arrays = {}
        onset_np = _prepare_logits_for_dump(onset_logits)
        offset_np = _prepare_logits_for_dump(offset_logits)
        dump_arrays["onset_logits"] = onset_np
        dump_arrays["offset_logits"] = offset_np

        if pitch_logits is not None:
            dump_arrays["pitch_logits"] = _prepare_logits_for_dump(pitch_logits)

        pitch_bins = next((arr.shape[1] for arr in dump_arrays.values() if arr is not None), None)
        frame_cfg = cfg.get("dataset", {}).get("frame_targets", {}) or {}
        midi_low = int(frame_cfg.get("note_min", 21))
        midi_high_cfg = frame_cfg.get("note_max")
        midi_high = int(midi_high_cfg) if midi_high_cfg is not None else midi_low
        if pitch_bins is not None:
            if midi_high - midi_low + 1 != pitch_bins:
                midi_low = 21
                midi_high = midi_low + pitch_bins - 1
            else:
                midi_high = midi_low + pitch_bins - 1

        meta = {
            "fps": decode_fps,
            "midi_low": midi_low,
            "midi_high": midi_high,
        }
        dump_arrays["meta"] = json.dumps(meta, sort_keys=True)

        np.savez_compressed(dump_path, **dump_arrays)
        print(f"[eval] dumped logits -> {dump_path}")
        
    # diagnostic prints
    print(f"[OVERALL onset probs] mean={onset_probs.mean():.3f} min={onset_probs.min():.3f} max={onset_probs.max():.3f}")
    print(f"[OVERALL offset probs] mean={offset_probs.mean():.3f} min={offset_probs.min():.3f} max={offset_probs.max():.3f}")
    _report_platt_stats("onset", onset_platt_stats)
    _report_platt_stats("offset", offset_platt_stats)

    _assert_monotonic_rates(
        onset_probs,
        label="onset",
        agg_mode=agg_mode,
        cap_count=default_k_onset,
        top_k=agg_top_k,
    )
    _assert_monotonic_rates(
        offset_probs,
        label="offset",
        agg_mode=agg_mode,
        cap_count=default_k_offset,
        top_k=agg_top_k,
    )

    offset_lower_hint = 0.10  # base guardrail

    onset_max_prob, onset_stats = _summarize_probs("onset", onset_probs, _log_progress)
    offset_max_prob, offset_stats = _summarize_probs("offset", offset_probs, _log_progress)
    onset_peak = max(onset_max_prob, float(onset_stats.get(0.99, onset_max_prob)))
    offset_peak = max(offset_max_prob, float(offset_stats.get(0.99, offset_max_prob)))
    onset_lower_hint = float(max(0.0, min(onset_peak - 0.10, 0.95)))
    offset_lower_hint = float(max(0.0, min(offset_peak - 0.10, 0.95)))

    if args.head is None:
        if args.prob_thresholds:
            using_grid = bool(args.grid_prob_thresholds)
            onset_list = list(args.prob_thresholds)
            if args.offset_prob_thresholds is not None:
                offset_list = list(args.offset_prob_thresholds)
            else:
                offset_list = list(onset_list)

            lowest_onset_thr = min(onset_list) if onset_list else None
            lowest_offset_thr = min(offset_list) if offset_list else None
            onset_extend_needed = (
                lowest_onset_thr is not None
                and onset_peak + 1e-9 < lowest_onset_thr
            )
            offset_extend_needed = (
                lowest_offset_thr is not None
                and offset_peak + 1e-9 < lowest_offset_thr
            )
            inserted_lower_onset = None
            inserted_lower_offset = None

            if using_grid:
                onset_set = set(onset_list)
                offset_set = set(offset_list)
                onset_set.update(floor_band)
                offset_set.update(floor_band)
                if onset_extend_needed:
                    onset_set.add(onset_lower_hint)
                    inserted_lower_onset = onset_lower_hint
                if offset_extend_needed:
                    offset_set.add(offset_lower_hint)
                    inserted_lower_offset = offset_lower_hint
                args.prob_thresholds = sorted(onset_set)
                args.offset_prob_thresholds = sorted(offset_set)
            else:
                pairs = [(float(o), float(off)) for o, off in zip(onset_list, offset_list)]
                pair_map = {(round(o, 6), round(off, 6)): (o, off) for o, off in pairs}

                def _add_pair(on_val: float, off_val: float) -> None:
                    key = (round(on_val, 6), round(off_val, 6))
                    if key not in pair_map:
                        pair_map[key] = (float(on_val), float(off_val))

                for val in floor_band:
                    _add_pair(val, val)
                if onset_extend_needed:
                    _add_pair(onset_lower_hint, onset_lower_hint)
                    inserted_lower_onset = onset_lower_hint
                if offset_extend_needed:
                    _add_pair(offset_lower_hint, offset_lower_hint)
                    inserted_lower_offset = offset_lower_hint

                pairs = list(pair_map.values())
                pairs.sort(key=lambda item: (item[1], item[0]))
                args.prob_thresholds = [p[0] for p in pairs]
                args.offset_prob_thresholds = [p[1] for p in pairs]

            onset_list = list(args.prob_thresholds)
            offset_list = (
                list(args.offset_prob_thresholds)
                if args.offset_prob_thresholds is not None
                else list(onset_list)
            )
            if using_grid:
                prob_pairs = len(onset_list) * len(offset_list)
            else:
                prob_pairs = len(onset_list)
            num_prob_combos = prob_pairs * len(k_candidates)
            num_thr_pairs = calib_pairs + logit_pairs + prob_pairs
            num_combos = calib_pairs + logit_pairs + num_prob_combos

            if inserted_lower_onset is not None:
                _log_progress(
                    "[sweep] onset peak prob %.4f < min sweep %.4f → added %.4f to sweep list."
                    % (onset_peak, lowest_onset_thr, inserted_lower_onset),
                    force=True,
                )
            if inserted_lower_offset is not None:
                _log_progress(
                    "[sweep] offset peak prob %.4f < min sweep %.4f → added %.4f to sweep list."
                    % (offset_peak, lowest_offset_thr, inserted_lower_offset),
                    force=True,
                )
            _log_progress(
                f"[sweep] ensured floor band {', '.join(f'{v:.2f}' for v in sorted(floor_band))} in probability sweep.",
                force=True,
            )
            if using_grid:
                prob_desc = f"prob_grid:{len(onset_list)}x{len(offset_list)}"
            else:
                prob_desc = f"prob_pairs:{prob_pairs}"
            thr_desc = []
            if logit_pairs:
                thr_desc.append(f"logit:{logit_pairs}")
            thr_desc.append(prob_desc)
            if calib_pairs:
                thr_desc.append(f"calib:{calib_pairs}")
            _log_progress(
                f"[sweep] updated probability grids → onset={_format_float_list(onset_list)} "
                f"offset={_format_float_list(offset_list)} combos={num_combos}",
                force=True,
            )
    else:
        if per_head_mode == "prob" and per_head_sweep_vals is not None:
            values = set(float(v) for v in per_head_sweep_vals)
            values.update(floor_band)
            inserted_lower = None
            if args.head == "offset":
                lowest = min(values) if values else None
                extend_needed = lowest is not None and offset_peak + 1e-9 < lowest
                if extend_needed:
                    values.add(offset_lower_hint)
                    inserted_lower = offset_lower_hint
            elif args.head == "onset":
                lowest = min(values) if values else None
                extend_needed = lowest is not None and onset_peak + 1e-9 < lowest
                if extend_needed:
                    values.add(onset_lower_hint)
                    inserted_lower = onset_lower_hint
            per_head_sweep_vals = sorted(values)
            num_combos = len(per_head_sweep_vals)
            if inserted_lower is not None:
                peak_val = offset_peak if args.head == "offset" else onset_peak
                _log_progress(
                    "[sweep] per-head %s peak prob %.4f → added %.4f to sweep list."
                    % (args.head, peak_val, inserted_lower),
                    force=True,
                )
            _log_progress(
                f"[sweep] per-head sweep ({args.head}) values={_format_float_list(per_head_sweep_vals)} combos={num_combos}",
                force=True,
            )

    # Use all key/time positions rather than collapsing with ``any``.
    # Collapsing across the note dimension causes the predicted rate to be
    # either 0 or 1 for a clip, which in turn makes F1-threshold sweeps
    # uninformative.  Instead we compute metrics over the full pianoroll so
    # that the positive rate varies smoothly with the threshold.
    onset_true_bin = (onset_tgts > 0).float()
    offset_true_bin = (offset_tgts > 0).float()

    decoder_params = resolve_decoder_from_config(metrics_cfg)
    if args.low_ratio is not None:
        decoder_params["onset"]["low_ratio"] = float(args.low_ratio)
        decoder_params["offset"]["low_ratio"] = float(args.low_ratio)
    if args.min_on is not None:
        decoder_params["onset"]["min_on"] = int(args.min_on)
        decoder_params["offset"]["min_on"] = int(args.min_on)
    if args.min_off is not None:
        decoder_params["onset"]["min_off"] = int(args.min_off)
        decoder_params["offset"]["min_off"] = int(args.min_off)
    if args.gap_merge is not None:
        decoder_params["onset"]["merge_gap"] = int(args.gap_merge)
        decoder_params["offset"]["merge_gap"] = int(args.gap_merge)
    if args.median is not None:
        decoder_params["onset"]["median"] = int(args.median)
        decoder_params["offset"]["median"] = int(args.median)
    if args.decoder_onset_open is not None:
        decoder_params["onset"]["open"] = float(args.decoder_onset_open)
        decoder_params["onset"]["open_defined"] = True
    if args.decoder_onset_hold is not None:
        decoder_params["onset"]["hold"] = float(args.decoder_onset_hold)
        decoder_params["onset"]["hold_defined"] = True
    if args.decoder_onset_min_on is not None:
        decoder_params["onset"]["min_on"] = int(args.decoder_onset_min_on)
    if args.decoder_onset_merge_gap is not None:
        decoder_params["onset"]["merge_gap"] = int(args.decoder_onset_merge_gap)
    if args.decoder_offset_open is not None:
        decoder_params["offset"]["open"] = float(args.decoder_offset_open)
        decoder_params["offset"]["open_defined"] = True
    if args.decoder_offset_hold is not None:
        decoder_params["offset"]["hold"] = float(args.decoder_offset_hold)
        decoder_params["offset"]["hold_defined"] = True
    if args.decoder_offset_min_off is not None:
        decoder_params["offset"]["min_off"] = int(args.decoder_offset_min_off)
    if args.decoder_offset_merge_gap is not None:
        decoder_params["offset"]["merge_gap"] = int(args.decoder_offset_merge_gap)
    decoder_params = normalize_decoder_params(decoder_params)
    onset_decoder = decoder_params["onset"]
    offset_decoder = decoder_params["offset"]
    decoder_choice = args.decoder or "auto"
    if decoder_choice == "none":
        print("[decoder] requested decoder=none -> forcing hysteresis with config defaults", flush=True)
    decoder_kind = "hysteresis" if decoder_choice in {"auto", "none"} else decoder_choice
    decoder_settings_summary = format_decoder_settings(decoder_kind, decoder_params)
    print(f"[decoder-settings] {decoder_settings_summary}")
    decoder_post_cfg = cfg.get("decoder", {}).get("post", {}) or {}
    snap_enabled_cfg = bool(decoder_post_cfg.get("snap", {}).get("enabled", False))
    dp_enabled_cfg = bool(decoder_post_cfg.get("dp", {}).get("enabled", False))
    postproc_modules: List[str] = []
    if snap_enabled_cfg:
        postproc_modules.append("snap")
    if dp_enabled_cfg:
        postproc_modules.append("dp")
    postproc_debug = bool(cfg.get("logging", {}).get("postproc_debug", False))
    _SWEEP_POSTPROC_MAP = {"never": False, "eval_only": False, "always": True}
    sweep_apply_postproc = _SWEEP_POSTPROC_MAP[args.postproc_mode]
    final_apply_postproc = args.postproc_mode in ("eval_only", "always")
    post_logs_dir = Path(cfg.get("logging", {}).get("log_dir", "logs") or "logs") / "post"
    row_records: List[Dict[str, Any]] = []

    eval_ctx = EvalPairContext(
        agg_mode=agg_mode,
        agg_top_k=agg_top_k,
        default_k_onset=default_k_onset,
        default_k_offset=default_k_offset,
        hop_seconds=hop_seconds,
        decode_fps=decode_fps,
        event_tolerance=event_tolerance,
        onset_temperature=onset_temperature,
        offset_temperature=offset_temperature,
        onset_bias=onset_bias,
        offset_bias=offset_bias,
        onset_probs=torch.as_tensor(onset_probs),
        offset_probs=torch.as_tensor(offset_probs),
        onset_true_bin=onset_true_bin,
        offset_true_bin=offset_true_bin,
        decoder_kind=decoder_kind,
        decoder_params=decoder_params,
        onset_decoder=onset_decoder,
        offset_decoder=offset_decoder,
        postproc_modules=tuple(postproc_modules),
        postproc_debug=postproc_debug,
        cfg=cfg,
    )

    printed_header = False

    sanity_requested = bool(args.sanity_thresholds)
    eval_cache_enabled = not args.no_eval_cache and not sanity_requested
    if sanity_requested and not args.no_eval_cache:
        print("[cache] disabled because --sanity_thresholds requires fresh evaluation", flush=True)
    cache_db: Optional[Dict[str, Any]] = None
    cache_path: Optional[Path] = None
    cache_key: Optional[str] = None
    cache_fingerprint: Optional[Dict[str, Any]] = None
    if eval_cache_enabled:
        cache_dir = Path(cfg.get("logging", {}).get("log_dir", "logs") or "logs")
        cache_path = cache_dir / EVAL_CACHE_FILENAME
        fingerprint_payload = {
            "ckpt": str(Path(args.ckpt).expanduser().resolve()),
            "split": split,
            "frames_cfg": dataset_cfg.get("frames") if isinstance(dataset_cfg, Mapping) else None,
            "frames_arg": args.frames,
            "max_clips_cfg": dataset_cfg.get("max_clips") if isinstance(dataset_cfg, Mapping) else None,
            "max_clips_arg": args.max_clips,
            "prob_thresholds": _normalize_threshold_list(args.prob_thresholds),
            "offset_prob_thresholds": _normalize_threshold_list(args.offset_prob_thresholds),
            "logit_thresholds": _normalize_threshold_list(args.thresholds),
            "offset_logit_thresholds": _normalize_threshold_list(args.offset_thresholds),
            "grid_prob_thresholds": bool(args.grid_prob_thresholds),
            "k_candidates": [int(k) for k in k_candidates],
            "default_k": {"onset": int(default_k_onset), "offset": int(default_k_offset)},
            "agg_mode": agg_mode,
            "agg_top_k": int(agg_top_k),
            "agg_tau_sum": round(float(agg_tau_sum), 6),
            "temperature": round(float(args.temperature), 6) if args.temperature is not None else 1.0,
            "bias": round(float(args.bias), 6) if args.bias is not None else 0.0,
            "temperature_onset": round(float(args.temperature_onset), 6) if args.temperature_onset is not None else None,
            "temperature_offset": round(float(args.temperature_offset), 6) if args.temperature_offset is not None else None,
            "bias_onset": round(float(args.bias_onset), 6) if args.bias_onset is not None else None,
            "bias_offset": round(float(args.bias_offset), 6) if args.bias_offset is not None else None,
            "decoder": _snapshot_decoder_gates(decoder_params),
            "postproc_mode": args.postproc_mode,
            "postproc_modules": postproc_modules,
            "head": args.head,
            "sweep_k_onset": bool(args.sweep_k_onset),
            "only": only_id,
            "calibration": args.calibration,
            "no_avlag": bool(args.no_avlag),
            "sanity_thresholds": _normalize_threshold_list(args.sanity_thresholds),
        }
        cache_fingerprint = cast(Dict[str, Any], _json_sanitize(fingerprint_payload))
        cache_key = _hash_cache_fingerprint(fingerprint_payload)
        cache_db = _load_eval_cache_db(cache_path)
        entries = cache_db.get("entries", {})
        cached_entry = entries.get(cache_key)
        if cached_entry and cached_entry.get("fingerprint") == cache_fingerprint:
            printed_header = replay_cache_entry(
                cached_entry,
                include_k_column=include_k_column,
                printed_header=printed_header,
            )
            return

    best_result = None
    best_post_stats = None
    total_evals = 0
    summary_lines: List[str] = []

    combo_state = {
        "combo_idx": 0,
        "num_combos": num_combos,
        "start_time": time.time(),
        "last_grid_print": time.time(),
    }
    _log_progress(f"[progress] grid sweep start: combos={num_combos}", force=True)

    if args.head is None:
        # Evaluate at calibrated thresholds if provided.
        if calibration_data:
            on_cal = calibration_data.get("onset", {})
            off_cal = calibration_data.get("offset", {})
            if "best_logit" in on_cal and "best_logit" in off_cal:
                printed_header = print_sweep_header(include_k_column, printed_header)
                best_result, best_post_stats, total_evals = run_eval_combo(
                    on_cal["best_logit"],
                    off_cal["best_logit"],
                    True,
                    k_onset=default_k_onset,
                    apply_postproc=sweep_apply_postproc,
                    eval_ctx=eval_ctx,
                    include_k_column=include_k_column,
                    row_records=row_records,
                    best_result=best_result,
                    best_post_stats=best_post_stats,
                    total_evals=total_evals,
                    combo_state=combo_state,
                    args=args,
                    log_progress=_log_progress,
                )
            elif "best_prob" in on_cal and "best_prob" in off_cal:
                printed_header = print_sweep_header(include_k_column, printed_header)
                best_result, best_post_stats, total_evals = run_eval_combo(
                    on_cal["best_prob"],
                    off_cal["best_prob"],
                    False,
                    k_onset=default_k_onset,
                    apply_postproc=sweep_apply_postproc,
                    eval_ctx=eval_ctx,
                    include_k_column=include_k_column,
                    row_records=row_records,
                    best_result=best_result,
                    best_post_stats=best_post_stats,
                    total_evals=total_evals,
                    combo_state=combo_state,
                    args=args,
                    log_progress=_log_progress,
                )
            else:
                print("Calibration file missing best_logit/best_prob keys", file=sys.stderr)

        # Sweep over provided threshold grids.
        if args.thresholds:
            printed_header = print_sweep_header(include_k_column, printed_header)
            offset_list = args.offset_thresholds if args.offset_thresholds else args.thresholds
            if len(offset_list) != len(args.thresholds):
                print("error: offset logit threshold count must match onset count", file=sys.stderr)
                return
            for on_thr, off_thr in zip(args.thresholds, offset_list):
                best_result, best_post_stats, total_evals = run_eval_combo(
                    on_thr,
                    off_thr,
                    True,
                    k_onset=default_k_onset,
                    apply_postproc=sweep_apply_postproc,
                    eval_ctx=eval_ctx,
                    include_k_column=include_k_column,
                    row_records=row_records,
                    best_result=best_result,
                    best_post_stats=best_post_stats,
                    total_evals=total_evals,
                    combo_state=combo_state,
                    args=args,
                    log_progress=_log_progress,
                )
        if args.prob_thresholds:
            printed_header = print_sweep_header(include_k_column, printed_header)
            onset_list = args.prob_thresholds
            offset_list = args.offset_prob_thresholds if args.offset_prob_thresholds else onset_list
            for k_val in k_candidates:
                if args.grid_prob_thresholds:
                    for on_thr in onset_list:
                        for off_thr in offset_list:
                            best_result, best_post_stats, total_evals = run_eval_combo(
                                on_thr,
                                off_thr,
                                False,
                                k_onset=k_val,
                                apply_postproc=sweep_apply_postproc,
                                eval_ctx=eval_ctx,
                                include_k_column=include_k_column,
                                row_records=row_records,
                                best_result=best_result,
                                best_post_stats=best_post_stats,
                                total_evals=total_evals,
                                combo_state=combo_state,
                                args=args,
                                log_progress=_log_progress,
                            )
                else:
                    if len(onset_list) != len(offset_list):
                        print("error: offset probability thresholds must match onset count", file=sys.stderr)
                        return
                    for idx, on_thr in enumerate(onset_list):
                        off_thr = offset_list[idx]
                        best_result, best_post_stats, total_evals = run_eval_combo(
                            on_thr,
                            off_thr,
                            False,
                            k_onset=k_val,
                            apply_postproc=sweep_apply_postproc,
                            eval_ctx=eval_ctx,
                            include_k_column=include_k_column,
                            row_records=row_records,
                            best_result=best_result,
                            best_post_stats=best_post_stats,
                            total_evals=total_evals,
                            combo_state=combo_state,
                            args=args,
                            log_progress=_log_progress,
                        )
    else:
        # Per-head sweep
        sweep_vals = per_head_sweep_vals
        use_logits = per_head_use_logits
        mode = per_head_mode

        if sweep_vals is None:
            print(
                "error: specify --thresholds or --prob_thresholds for per-head sweep",
                file=sys.stderr,
            )
            return
        
        other_head = "offset" if args.head == "onset" else "onset"
        fixed_thr = None
        source = None

        if calibration_data:
            other_cal = calibration_data.get(other_head, {})
            if use_logits:
                if "best_logit" in other_cal:
                    fixed_thr = other_cal["best_logit"]
                elif "best_prob" in other_cal:
                    fixed_thr = torch.logit(torch.tensor(other_cal["best_prob"])).item()
            else:
                if "best_prob" in other_cal:
                    fixed_thr = other_cal["best_prob"]
                elif "best_logit" in other_cal:
                    fixed_thr = torch.sigmoid(torch.tensor(other_cal["best_logit"])).item()
            if fixed_thr is None:
                print("Calibration file missing threshold for", other_head, file=sys.stderr)
                return
            source = "calibration"
        else:
            if args.head == "onset":
                fixed_thr = args.fixed_offset_logit if use_logits else args.fixed_offset_prob
                flag_name = "--fixed_offset_logit" if use_logits else "--fixed_offset_prob"
            else:
                fixed_thr = args.fixed_onset_logit if use_logits else args.fixed_onset_prob
                flag_name = "--fixed_onset_logit" if use_logits else "--fixed_onset_prob"
            if fixed_thr is None:
                print(
                    f"error: specify {flag_name} or --calibration to fix {other_head} threshold",
                    file=sys.stderr,
                )
                return
            source = "flag"

        print(
            f"Per-head sweep: head={args.head}, mode={mode}, fixed_{other_head}={fixed_thr:.3f} (source={source})"
        )
        printed_header = print_sweep_header(include_k_column, printed_header)
        for t in sweep_vals:
            if args.head == "onset":
                on_thr, off_thr = t, fixed_thr
            else:
                on_thr, off_thr = fixed_thr, t
            best_result, best_post_stats, total_evals = run_eval_combo(
                on_thr,
                off_thr,
                use_logits,
                k_onset=default_k_onset,
                apply_postproc=sweep_apply_postproc,
                eval_ctx=eval_ctx,
                include_k_column=include_k_column,
                row_records=row_records,
                best_result=best_result,
                best_post_stats=best_post_stats,
                total_evals=total_evals,
                combo_state=combo_state,
                args=args,
                log_progress=_log_progress,
            )

    run_sanity_thresholds(
        args,
        default_k_onset=default_k_onset,
        sweep_apply_postproc=sweep_apply_postproc,
        onset_peak=onset_peak,
        offset_peak=offset_peak,
        onset_lower_hint=onset_lower_hint,
        offset_lower_hint=offset_lower_hint,
        eval_ctx=eval_ctx,
    )

    grid_elapsed = time.time() - combo_state["start_time"]
    stage_durations["grid_pass"] = grid_elapsed
    grid_rate = total_evals / grid_elapsed if grid_elapsed > 0 else 0.0
    _log_progress(
        f"[progress] grid pass done: combos={num_combos}, elapsed={_format_seconds(grid_elapsed)} ({grid_elapsed:.2f}s), rate={grid_rate:.2f}/s",
        force=True,
    )
    total_elapsed = time.time() - t_main_start
    stage_order = [
        ("dataset_init", "dataset"),
        ("materialize", "materialize"),
        ("first_batch", "first_batch"),
        ("data_pass", "data_pass"),
        ("grid_pass", "grid_sweep"),
    ]
    stage_parts = []
    for key, label in stage_order:
        if key in stage_durations:
            dur_val = stage_durations[key]
            stage_parts.append(f"{label}={_format_seconds(dur_val)}")
    stage_summary = ", ".join(stage_parts) if stage_parts else "n/a"
    _log_progress(
        f"[progress] stages: {stage_summary} | total={_format_seconds(total_elapsed)} ({total_elapsed:.2f}s)",
        force=True,
    )

    final_postproc_applied = False
    if best_result is not None:
        pre_dp_result = best_result
        pre_post_stats = copy.deepcopy(best_post_stats) if best_post_stats else None
        pre_ev_mean = pre_dp_result.get("ev_mean")
        final_postproc_applied = bool(best_result.get("_postproc_applied", False))
        need_final_eval = final_apply_postproc and bool(postproc_modules) and not final_postproc_applied
        if need_final_eval:
            final_res, final_stats = evaluate_threshold_pair(
                best_result["onset_thr"],
                best_result["offset_thr"],
                best_result.get("use_logits", False),
                ctx=eval_ctx,
                k_onset=best_result.get("k_onset", default_k_onset),
                apply_postproc=True,
            )
            final_ev_mean = 0.5 * (final_res["ev_f1_on"] + final_res["ev_f1_off"])
            degrade = (
                pre_ev_mean is not None
                and math.isfinite(pre_ev_mean)
                and final_ev_mean < pre_ev_mean - 0.02
            )
            if degrade:
                print("[warn] DP hurt metrics; disabling for this round and returning pre-DP events.", flush=True)
                best_result = pre_dp_result
                best_post_stats = pre_post_stats
                final_postproc_applied = False
            else:
                best_result = {**final_res, "ev_mean": final_ev_mean}
                best_post_stats = copy.deepcopy(final_stats) if final_stats else None
                final_postproc_applied = bool(final_res.get("_postproc_applied", False))

    if best_result is not None and total_evals > 0:
        summary_lines = _format_summary_lines(
            best_result,
            final_postproc_applied=final_postproc_applied,
            postproc_modules=postproc_modules,
            args=args,
            onset_decoder=onset_decoder,
            offset_decoder=offset_decoder,
        )
        for line in summary_lines:
            print(line)
        if postproc_debug and best_post_stats:
            write_post_logs(
                post_logs_dir,
                best_row=best_result,
                stats=best_post_stats,
                split=split,
                frames_display=frame_text,
                max_clips_display=max_clips_text,
                decoder_settings_summary=decoder_settings_summary,
            )

    if (
        eval_cache_enabled
        and cache_db is not None
        and cache_path is not None
        and cache_key
        and cache_fingerprint is not None
        and summary_lines
        and row_records
    ):
        cache_entry_payload = {
            "fingerprint": cache_fingerprint,
            "rows": row_records,
            "summary_lines": summary_lines,
            "best_result": best_result,
            "best_post_stats": best_post_stats,
            "final_postproc_applied": final_postproc_applied,
            "decoder_notice": decoder_settings_summary,
            "timestamp": datetime.utcnow().isoformat(timespec="seconds") + "Z",
            "key": cache_key,
        }
        cache_db.setdefault("entries", {})[cache_key] = _json_sanitize(cache_entry_payload)
        cache_db["version"] = EVAL_CACHE_VERSION
        _persist_eval_cache_db(cache_path, cache_db)

if __name__ == "__main__":
    main()<|MERGE_RESOLUTION|>--- conflicted
+++ resolved
@@ -1281,15 +1281,7 @@
         type=float,
         help="Override offset head logit bias prior to sigmoid",
     )
-<<<<<<< HEAD
     ap.add_argument("--split", choices=["train", "val", "valid", "test"], help="Dataset split to evaluate")
-=======
-    ap.add_argument(
-        "--split",
-        choices=["train", "val", "valid", "test"],
-        help="Dataset split to evaluate (valid maps to val)",
-    )
->>>>>>> 7e3a9013
     ap.add_argument("--max-clips", type=int)
     ap.add_argument("--frames", type=int)
     ap.add_argument("--only", help="Restrict evaluation to a single canonical video id")
@@ -1635,11 +1627,7 @@
     event_tolerance = float(frame_targets_cfg.get("tolerance", hop_seconds))
     midi_low_cfg = frame_targets_cfg.get("note_min")
     key_prior_midi_low = int(midi_low_cfg) if isinstance(midi_low_cfg, (int, float)) else 21
-<<<<<<< HEAD
     split = args.split or dataset_cfg.get("split_val") or dataset_cfg.get("split") or "valid"
-=======
-    split = _normalise_split(args.split) or _normalise_split(dataset_cfg.get("split_val")) or _normalise_split(dataset_cfg.get("split")) or "val"
->>>>>>> 7e3a9013
 
     frames_display = dataset_cfg.get("frames")
     max_clips_display = dataset_cfg.get("max_clips")
@@ -2888,11 +2876,7 @@
     event_tolerance = float(frame_targets_cfg.get("tolerance", hop_seconds))
     midi_low_cfg = frame_targets_cfg.get("note_min")
     key_prior_midi_low = int(midi_low_cfg) if isinstance(midi_low_cfg, (int, float)) else 21
-<<<<<<< HEAD
     split = args.split or dataset_cfg.get("split_val") or dataset_cfg.get("split") or "valid"
-=======
-    split = _normalise_split(args.split) or _normalise_split(dataset_cfg.get("split_val")) or _normalise_split(dataset_cfg.get("split")) or "val"
->>>>>>> 7e3a9013
 
     frames_display = dataset_cfg.get("frames")
     max_clips_display = dataset_cfg.get("max_clips")
