"""Purpose:
    Train TiViT-Piano models by loading configuration, preparing dataloaders,
    running the optimization loop, and logging metrics/checkpoints.

Key Functions/Classes:
    - compute_loss() / compute_loss_frame(): Implement clip- and frame-level
      loss calculations with focal/BCE options and auxiliary regularizers.
    - train(): Orchestrates the optimization loop (defined later in the file)
      including gradient scaling, logging, and checkpointing helpers.
    - main(): Parses CLI arguments, initializes logging, and kicks off training
      using the selected configuration.
    - decoder.decode helpers: Shared decoder normalization/pooling utilities
      imported here so training matches eval/calibration behavior.

CLI:
    Run ``python scripts/train.py --config configs/config.yaml`` with optional
    overrides such as ``--epochs`` or dataset adjustments defined within the
    configuration file. Use ``--seed``/``--deterministic`` to control global
    reproducibility settings.
"""

from typing import Any, Dict, Iterable, List, Mapping, MutableMapping, Optional, Tuple, cast, overload, Literal, Sequence, Set


import argparse
import copy
import faulthandler
import json
import os
import signal
import threading
import time
from pathlib import Path
from time import perf_counter
from datetime import datetime

import math
import logging
import torch
import torch.nn as nn
import torch.nn.functional as F
import yaml

from torch.cuda.amp import autocast, GradScaler
from torch.optim import AdamW
from torch.utils.data import DataLoader, Subset
from torch.utils.tensorboard import SummaryWriter
from tqdm import tqdm

from data import make_dataloader
from models import build_model
from utils import load_config, configure_verbosity, get_logger
from utils.determinism import configure_determinism, resolve_deterministic_flag, resolve_seed
from utils.logging_utils import QUIET_INFO_FLAG
from utils.identifiers import canonical_video_id
from utils.selection import (
    SweepSpec,
    SelectionRequest,
    SelectionResult,
    SelectionContext,
    calibrate_and_score,
    record_best,
    SelectionError,
    decoder_snapshot_from_config,
    tolerance_snapshot_from_config,
    read_selection_metadata,
)
from decoder.decode import (
    DECODER_DEFAULTS,
    pool_roll_BT,
    resolve_decoder_from_config,
    resolve_decoder_gates,
)
from tivit.decoder.global_fusion import build_batch_tile_mask
from theory.key_prior_runtime import (
    resolve_key_prior_settings,
    apply_key_prior_to_logits,
)
logger = get_logger(__name__)

REPO = Path(__file__).resolve().parents[1]
CONFIG_PATH = Path("configs/config.yaml")

INNER_EVAL_WARMUP_WINDOWS = 120
INNER_EVAL_CACHE_PATH = Path("runs/cache/inner_eval_stats.json")
INNER_EVAL_CACHE_TOLERANCE = 0.20
INNER_EVAL_N_POS_MIN = 2000
INNER_EVAL_MIN_CAP = 300
INNER_EVAL_MAX_CAP = 5000
INNER_EVAL_SAFETY = 1.10
INNER_EVAL_BUDGET_DEFAULT = 900  # seconds
INNER_EVAL_BUDGET_MAX = 2700  # seconds

# Toggle for per-epoch debug metrics; set to False to mute quickly.
DEBUG_EVAL_METRICS = True

class PosRateEMA:
    """Track an exponential moving average for positive class rates."""

    def __init__(self, alpha: float):
        self.alpha = float(alpha)
        self.value: Optional[torch.Tensor] = None

    def process(self, observation: torch.Tensor, *, update: bool = True) -> torch.Tensor:
        """
        Incorporate a new observation and return the effective EMA value.

        Args:
            observation: Tensor containing the latest positive rate estimate.
            update: Whether to update the internal EMA state.

        Returns:
            Tensor with the EMA-smoothed positive rate (clone, on CPU).
        """
        obs = observation.detach().float().cpu()
        if self.value is None:
            if update:
                self.value = obs.clone()
            return obs.clone()
        if update:
            self.value.mul_(1.0 - self.alpha)
            self.value.add_(obs * self.alpha)
        return self.value.clone()

    def peek(self) -> Optional[torch.Tensor]:
        return None if self.value is None else self.value.clone()

    def state_dict(self) -> Dict[str, Any]:
        if self.value is None:
            return {"value": None}
        return {"value": self.value.tolist()}

    def load_state_dict(self, state: Mapping[str, Any]) -> None:
        value = state.get("value") if isinstance(state, Mapping) else None
        if value is None:
            self.value = None
        else:
            self.value = torch.tensor(value, dtype=torch.float32)


def _coerce_float(value: Any, default: Optional[float] = None) -> Optional[float]:
    try:
        return float(value)
    except (TypeError, ValueError):
        return default


def _coerce_positive_int(value: Any) -> Optional[int]:
    try:
        float_val = float(value)
    except (TypeError, ValueError):
        return None
    if float_val <= 0.0:
        return None
    rounded = int(round(float_val))
    if abs(float_val - rounded) > 1e-6:
        return None
    return rounded if rounded > 0 else None


def _load_selection_metric(path: Path, field: str = "mean_event_f1") -> Optional[float]:
    metadata = read_selection_metadata(path)
    if not metadata:
        return None
    metrics = metadata.get("metrics", {})
    value = metrics.get(field)
    try:
        return float(value)
    except (TypeError, ValueError):
        return None


def _update_selection_in_config(
    result: SelectionResult,
    context: SelectionContext,
    cfg: MutableMapping[str, Any],
    decoder_snapshot: Mapping[str, Any],
) -> None:
    training_cfg = cast(MutableMapping[str, Any], cfg.setdefault("training", {}))
    metrics_cfg = cast(MutableMapping[str, Any], training_cfg.setdefault("metrics", {}))
    decoder_before = copy.deepcopy(metrics_cfg.get("decoder"))

    metrics_cfg["prob_threshold_onset"] = float(result.onset_threshold)
    metrics_cfg["prob_threshold"] = float(result.onset_threshold)
    metrics_cfg["prob_threshold_offset"] = float(result.offset_threshold)

    agg_cfg = cast(MutableMapping[str, Any], metrics_cfg.setdefault("aggregation", {}))
    k_cfg = cast(MutableMapping[str, Any], agg_cfg.setdefault("k", {}))
    k_cfg["onset"] = int(result.k_onset)
    if _coerce_positive_int(k_cfg.get("offset")) is None:
        k_cfg["offset"] = 1

    temp_on = context.temperature_onset if context.temperature_onset is not None else context.temperature
    temp_off = context.temperature_offset if context.temperature_offset is not None else context.temperature
    if temp_on is not None:
        metrics_cfg["prob_temperature_onset"] = float(temp_on)
    if temp_off is not None:
        metrics_cfg["prob_temperature_offset"] = float(temp_off)
    temp_scalar = (
        float(temp_on)
        if temp_on is not None
        else (float(temp_off) if temp_off is not None else None)
    )
    if temp_scalar is not None:
        metrics_cfg["prob_temperature"] = temp_scalar

    bias_on = context.bias_onset if context.bias_onset is not None else context.bias
    bias_off = context.bias_offset if context.bias_offset is not None else context.bias
    if bias_on is not None:
        metrics_cfg["prob_logit_bias_onset"] = float(bias_on)
    if bias_off is not None:
        metrics_cfg["prob_logit_bias_offset"] = float(bias_off)
    bias_scalar = (
        float(bias_on)
        if bias_on is not None
        else (float(bias_off) if bias_off is not None else None)
    )
    if bias_scalar is not None:
        metrics_cfg["prob_logit_bias"] = bias_scalar

    config_path = CONFIG_PATH
    config_path.parent.mkdir(parents=True, exist_ok=True)
    with config_path.open("w", encoding="utf-8") as fh:
        yaml.safe_dump(cfg, fh, sort_keys=False)

    reloaded_cfg = load_config(config_path)
    reloaded_metrics = reloaded_cfg.get("training", {}).get("metrics", {}) if isinstance(reloaded_cfg, Mapping) else {}
    decoder_after = reloaded_metrics.get("decoder") if isinstance(reloaded_metrics, Mapping) else {}
    snapshot_normalized = copy.deepcopy(decoder_snapshot)
    if decoder_after != decoder_before or decoder_after != snapshot_normalized:
        logger.error("[train] decoder subtree changed during selection write-back; aborting to protect config")
        raise RuntimeError("Decoder subtree changed during selection write-back")


def _tensor_from_scalar(value: float) -> torch.Tensor:
    return torch.tensor([float(value)], dtype=torch.float32)


def _pos_weight_from_rate(
    rate: torch.Tensor,
    *,
    eps: float = 1e-6,
    clamp_min: float = 1.0,
    clamp_max: float = 100.0,
) -> torch.Tensor:
    rate_clamped = rate.clone().clamp(min=eps, max=1.0 - eps)
    pos_weight = (1.0 - rate_clamped) / rate_clamped
    return pos_weight.clamp_(min=clamp_min, max=clamp_max)


_ADAPTIVE_BAND_LOGGED: Set[Tuple[str, str]] = set()


def _coerce_pos_weight_band(value: Any) -> Optional[Tuple[float, float]]:
    if isinstance(value, Mapping):
        value = value.get("band", value.get("values", value.get("range", value)))
    if not isinstance(value, Sequence) or isinstance(value, (str, bytes)):
        return None
    if len(value) < 2:
        return None
    try:
        low = float(value[0])
        high = float(value[1])
    except (TypeError, ValueError):
        return None
    if math.isnan(low) or math.isnan(high):
        return None
    if high < low:
        low, high = high, low
    return (low, high)


def _adaptive_pos_weight_from_roll(target: torch.Tensor, eps: float = 1e-6) -> torch.Tensor:
    flat = target.detach().reshape(-1, target.shape[-1]).float()
    pos = flat.mean(dim=0).clamp(min=eps, max=1.0 - eps)
    return ((1.0 - pos) / (pos + eps)).clamp(1.0, 100.0)


def _banded_pos_weight_from_roll(
    target: torch.Tensor,
    band: Tuple[float, float],
    eps: float = 1e-6,
) -> torch.Tensor:
    flat = target.detach().reshape(-1, target.shape[-1]).float()
    pos = flat.mean(dim=0).clamp(min=eps, max=1.0 - eps)
    neg = (1.0 - pos).clamp_min(eps)
    ratio = pos / neg
    low, high = band
    if high < low:
        low, high = high, low
    span = ratio.max() - ratio.min()
    if span <= eps:
        mapped = torch.full_like(ratio, 0.5 * (low + high))
    else:
        mapped = (ratio - ratio.min()) / span.clamp_min(eps)
        mapped = low + mapped * (high - low)
    mapped = mapped.clamp(min=min(low, high), max=max(low, high))
    return mapped


def _log_banded_weight_stats(head: str, context: str, weights: torch.Tensor, band: Tuple[float, float]) -> None:
    key = (context, head)
    if key in _ADAPTIVE_BAND_LOGGED:
        return
    w_min = float(weights.min().item())
    w_mean = float(weights.mean().item())
    w_max = float(weights.max().item())
    logger.info(
        "[onoff_loss] head=%s mode=adaptive_band context=%s band=[%.2f, %.2f] pos_weight min=%.3f mean=%.3f max=%.3f",
        head,
        context,
        band[0],
        band[1],
        w_min,
        w_mean,
        w_max,
    )
    _ADAPTIVE_BAND_LOGGED.add(key)


class OnOffPosWeightEMA:
    """Maintain EMA statistics for onset/offset heads (clip & frame modes)."""

    def __init__(self, alpha: float):
        alpha = float(alpha)
        self.alpha = alpha
        self.clip = {"onset": PosRateEMA(alpha), "offset": PosRateEMA(alpha)}
        self.frame = {"onset": PosRateEMA(alpha), "offset": PosRateEMA(alpha)}

    @staticmethod
    def _reduce_clip_targets(targets: torch.Tensor) -> torch.Tensor:
        return _tensor_from_scalar(float(targets.float().mean().item()))

    @staticmethod
    def _reduce_frame_roll(roll: torch.Tensor) -> torch.Tensor:
        P = roll.shape[-1]
        return roll.reshape(-1, P).float().mean(dim=0).cpu()

    def clip_pos_weight(self, head: str, targets: torch.Tensor, *, update: bool = True) -> torch.Tensor:
        tracker = self.clip[head]
        rate = tracker.process(self._reduce_clip_targets(targets), update=update)
        return _pos_weight_from_rate(rate)

    def frame_pos_weight(self, head: str, roll: torch.Tensor, *, update: bool = True) -> torch.Tensor:
        tracker = self.frame[head]
        rate = tracker.process(self._reduce_frame_roll(roll), update=update)
        return _pos_weight_from_rate(rate)

    def state_dict(self) -> Dict[str, Any]:
        return {
            "alpha": self.alpha,
            "clip": {k: v.state_dict() for k, v in self.clip.items()},
            "frame": {k: v.state_dict() for k, v in self.frame.items()},
        }

    def load_state_dict(self, state: Mapping[str, Any]) -> None:
        if not isinstance(state, Mapping):
            return
        for scope_name, registry in (("clip", self.clip), ("frame", self.frame)):
            saved_scope = state.get(scope_name, {}) if isinstance(state.get(scope_name), Mapping) else {}
            for head, tracker in registry.items():
                tracker_state = saved_scope.get(head)
                if tracker_state is not None:
                    tracker.load_state_dict(tracker_state)


def _resolve_batch_clip_ids(batch: Mapping[str, Any], batch_size: int) -> List[Optional[str]]:
    """Resolve canonical clip IDs for a batch to drive registration lookups."""
    id_fields = ("clip_id", "clip_ids", "video_id", "video_ids")
    for field in id_fields:
        value = batch.get(field) if isinstance(batch, Mapping) else None
        if value is None:
            continue
        if torch.is_tensor(value):
            flat = value.reshape(-1).tolist()
            if len(flat) >= batch_size:
                return [canonical_video_id(str(item)) for item in flat[:batch_size]]
        elif isinstance(value, (list, tuple)) and len(value) >= batch_size:
            return [canonical_video_id(str(item)) if item is not None else None for item in value[:batch_size]]
    paths = batch.get("path") if isinstance(batch, Mapping) else None
    clip_ids: List[Optional[str]] = []
    if isinstance(paths, (list, tuple)) and len(paths) >= batch_size:
        for idx in range(batch_size):
            path = paths[idx]
            try:
                stem = Path(str(path)).stem
            except Exception:
                stem = str(path)
            clip_ids.append(canonical_video_id(stem))
    else:
        clip_ids = [None for _ in range(batch_size)]
    return clip_ids


class PerTileDebugAggregator:
    """Accumulate per-tile diagnostics and emit compact summaries periodically."""

    def __init__(self, tiles: int, interval: int, *, phase: str) -> None:
        self.tiles = max(1, int(tiles))
        self.interval = max(1, int(interval))
        self.phase = phase
        self._steps = 0
        self._reset()

    def _reset(self) -> None:
        self._accum: Dict[str, Dict[str, Any]] = {}

    def update(self, debug: Mapping[str, Any], *, step_label: Optional[str] = None) -> Optional[str]:
        if not debug:
            return None
        self._steps += 1
        for head, stats in debug.items():
            slot = self._accum.setdefault(
                head,
                {
                    "samples": 0,
                    "loss_sum": [0.0 for _ in range(self.tiles)],
                    "prob_active_sum": [0.0 for _ in range(self.tiles)],
                    "prob_inactive_sum": [0.0 for _ in range(self.tiles)],
                },
            )
            slot["samples"] += 1
            for key, field in (
                ("loss", "loss_sum"),
                ("prob_active", "prob_active_sum"),
                ("prob_inactive", "prob_inactive_sum"),
            ):
                values = stats.get(key) if isinstance(stats, Mapping) else None
                if not isinstance(values, (list, tuple)):
                    continue
                use = min(len(values), self.tiles)
                for idx in range(use):
                    slot[field][idx] += float(values[idx])
        if self._steps % self.interval != 0:
            return None
        lines: List[str] = []
        for head, slot in self._accum.items():
            samples = max(1, int(slot.get("samples", 0)))

            def _fmt(field: str) -> str:
                values = slot.get(field, [])
                padded = list(values) + [0.0] * max(0, self.tiles - len(values))
                avgs = [padded[idx] / samples for idx in range(self.tiles)]
                return "[" + ", ".join(f"{val:.3f}" for val in avgs) + "]"

            lines.append(
                f"{head}: loss={_fmt('loss_sum')} pos={_fmt('prob_active_sum')} neg={_fmt('prob_inactive_sum')}"
            )
        self._reset()
        if not lines:
            return None
        step_desc = f" step={step_label}" if step_label is not None else ""
        return f"[per-tile][{self.phase}{step_desc}] " + " | ".join(lines)


class PerTileSupport:
    """Resolve tile masks and aggregate diagnostics for per-tile training."""

    def __init__(self, cfg: Mapping[str, Any], dataset, *, phase: str) -> None:
        training_cfg = cfg.get("training", {})
        per_tile_cfg = training_cfg.get("per_tile", {}) or {}
        self.enabled = bool(per_tile_cfg.get("enabled"))
        self.loss_heads = tuple(
            str(head).lower() for head in per_tile_cfg.get("heads", ("pitch", "onset", "offset"))
        )
        decoder_cfg = cfg.get("decoder", {}).get("global_fusion", {}) or {}
        default_cushion = int(decoder_cfg.get("cushion_keys", 0))
        cushion_override = per_tile_cfg.get("mask_cushion_keys")
        if cushion_override is None:
            self.mask_cushion = default_cushion
        else:
            self.mask_cushion = int(cushion_override)
        model_cfg = cfg.get("model", {}) if isinstance(cfg.get("model"), Mapping) else {}
        self.tiles = int(model_cfg.get("tiles", 3) or 3)
        self.mask_cache: Dict[str, Any] = {}
        self.reg_meta_cache: Dict[str, Dict[str, Any]] = {}
        dataset_ref = dataset if dataset is not None else object()
        self.reg_refiner = getattr(dataset_ref, "registration_refiner", None)
        debug_cfg = per_tile_cfg.get("debug", {}) or {}
        debug_interval = int(debug_cfg.get("interval", 200) or 200)
        self.debugger = (
            PerTileDebugAggregator(self.tiles, debug_interval, phase=phase)
            if debug_cfg.get("enabled")
            else None
        )

    def prepare_context(self, out: Mapping[str, Any], batch: Mapping[str, Any]) -> Optional[Dict[str, Any]]:
        if not self.enabled:
            return None
        pitch_tile = out.get("pitch_tile")
        onset_tile = out.get("onset_tile")
        offset_tile = out.get("offset_tile")
        if not (torch.is_tensor(pitch_tile) and torch.is_tensor(onset_tile) and torch.is_tensor(offset_tile)):
            return None
        batch_size = int(onset_tile.shape[0])
        key_dim = int(onset_tile.shape[-1])
        try:
            mask_tensor = self._build_mask(batch, batch_size=batch_size, key_dim=key_dim)
        except Exception as exc:
            logger.warning("[per-tile] failed to build tile mask: %s", exc)
            return None
        return {
            "enabled": True,
            "heads": self.loss_heads,
            "mask": mask_tensor,
            "pitch": pitch_tile,
            "onset": onset_tile,
            "offset": offset_tile,
        }

    def _build_mask(self, batch: Mapping[str, Any], *, batch_size: int, key_dim: int) -> torch.Tensor:
        clip_ids = _resolve_batch_clip_ids(batch, batch_size)
        tile_mask_batch = build_batch_tile_mask(
            clip_ids,
            reg_meta_cache=self.reg_meta_cache,
            reg_refiner=self.reg_refiner,
            mask_cache=self.mask_cache,
            num_tiles=self.tiles,
            cushion_keys=self.mask_cushion,
            n_keys=key_dim,
        )
        return tile_mask_batch.tensor

    def log_debug(self, payload: Optional[Mapping[str, Any]], *, step_label: Optional[str] = None) -> None:
        if not self.debugger or not payload:
            return
        summary = self.debugger.update(payload, step_label=step_label)
        if summary:
            print(summary, flush=True)
            logger.info(summary)

def ensure_dirs(cfg: Mapping[str, Any]) -> Tuple[Path, Path]:
    log_cfg = cfg.get("logging", {})
    ckpt = Path(log_cfg.get("checkpoint_dir", "./checkpoints")).expanduser()
    logd = Path(log_cfg.get("log_dir", "./logs")).expanduser()
    ckpt.mkdir(parents=True, exist_ok=True)
    logd.mkdir(parents=True, exist_ok=True)
    return ckpt, logd

def make_criterions():
    #heads
    # - pitch_logits: (B, P)   -> BCEWithLogits
    # - onset_logits: (B, P)   -> BCEWithLogits
    # - offset_logits: (B, P)  -> BCEWithLogits
    # - hand_logits:  (B, 2)   -> CrossEntropy
    # - clef_logits:  (B, 3)   -> CrossEntropy
    return {
        "pitch": nn.BCEWithLogitsLoss(),
        "onset": nn.BCEWithLogitsLoss(),
        "offset": nn.BCEWithLogitsLoss(),
        "hand": nn.CrossEntropyLoss(),
        "clef": nn.CrossEntropyLoss(),
    }

# --- diagnostics helpers (easy to strip post-debugging) --------------------
def _prediction_stats_from_logits(logits: torch.Tensor) -> Dict[str, float]:
    """Compute basic statistics on sigmoid probabilities for monitoring."""
    if logits is None:
        return {}
    probs = torch.sigmoid(logits.detach())
    if probs.numel() == 0:
        return {}
    stats = {
        "mean": float(probs.mean().item()),
        "std": float(probs.std(unbiased=False).item()),
        "min": float(probs.amin().item()),
        "max": float(probs.amax().item()),
    }
    return stats

def _log_prediction_stats(prefix: str, stats: Dict[str, Dict[str, float]], *, writer=None, step: Optional[int] = None) -> None:
    """Log nested onset/offset stat dict to logger/TensorBoard (diagnostic)."""
    if not stats:
        return
    msg_bits = []
    for head, vals in stats.items():
        if not vals:
            continue
        msg_bits.append(
            f"{head}: "
            + ", ".join(f"{k}={v:.3f}" for k, v in vals.items() if isinstance(v, float))
        )
        if writer is not None and step is not None:
            for k, v in vals.items():
                if isinstance(v, float):
                    writer.add_scalar(f"{prefix}/{head}_{k}", v, step)
    if msg_bits:
        logger.info("[pred-stats:%s] %s", prefix, " | ".join(msg_bits))
# --- End of diagnostics helpers (easy to strip post-debugging)---

def _print_head_grad_norms(model, step_tag=""):
    import math
    head_norms = {}
    for name, p in model.named_parameters():
        if p.grad is None or not p.requires_grad: 
            continue
        lname = name.lower()
        if any(k in lname for k in ["onset", "offset"]):
            g = p.grad.detach()
            # L2 norm
            n = float(g.norm(2).cpu())
            head_norms[name] = n
    if head_norms:
        top = sorted(head_norms.items(), key=lambda kv: kv[1], reverse=True)[:6]
        logger.debug(
            "[GRAD%s] onset/offset param norms (top): %s",
            f":{step_tag}" if step_tag else "",
            ", ".join(f"{k}={v:.4e}" for k, v in top),
        )
    else:
        logger.debug(
            "[GRAD%s] no onset/offset grads found",
            f":{step_tag}" if step_tag else "",
        )

def _interp_labels_BT(x_bt, Tprime):
    # (B,T) -> (B,T') for integer class labels (nearest)
    x = x_bt.float().unsqueeze(1)          # (B,1,T)
    x = F.interpolate(x, size=Tprime, mode="nearest")
    return x.squeeze(1).long()             # (B,T')

# --- helper: normalize DataLoader returns -----------------------------------
def _pick_loader(obj, split_key=None):
    """
    Accepts:
      - DataLoader (iterable)
      - dict of loaders (use split_key if present, else first value)
      - list/tuple of loaders (use first)
    """
    if isinstance(obj, dict):
        if split_key and split_key in obj:
            return obj[split_key]
        return next(iter(obj.values()))
    if isinstance(obj, (list, tuple)):
        if not obj:
            raise ValueError("Empty loader list/tuple.")
        return obj[0]
    return obj

def _targets_summary(loader) -> Optional[str]:
    dl = _pick_loader(loader)
    dataset = getattr(dl, 'dataset', None)
    if dataset is None:
        return None
    summary = getattr(dataset, 'frame_target_summary', None)
    if isinstance(summary, str):
        return summary
    spec = getattr(dataset, 'frame_target_spec', None)
    if spec is not None:
        return spec.summary()
    return None


def _time_pool_out_to_clip(out: dict) -> dict:
    """
    If logits are time-distributed (B,T,...) but we're about to use clip losses,
    reduce over time with mean so shapes match clip targets.
    """
    pooled = dict(out)  # shallow copy
    if out["pitch_logits"].dim() == 3:
        pooled["pitch_logits"]  = out["pitch_logits"].mean(dim=1)      # (B,P)
    if out["onset_logits"].dim() == 3:
        pooled["onset_logits"]  = out["onset_logits"].mean(dim=1)      # (B,P)
    if out["offset_logits"].dim() == 3:
        pooled["offset_logits"] = out["offset_logits"].mean(dim=1)     # (B,P)
    if out["hand_logits"].dim() == 3:
        pooled["hand_logits"]   = out["hand_logits"].mean(dim=1)       # (B,2)
    if out["clef_logits"].dim() == 3:
        pooled["clef_logits"]   = out["clef_logits"].mean(dim=1)       # (B,3)
    return pooled
    
class FocalBCE(nn.Module):
    """
    Binary focal loss on logits. Targets in {0,1}, logits are raw (pre-sigmoid).
    gamma controls down-weighting easy examples; alpha biases class weighting.
    """
    def __init__(self, gamma: float = 2.0, alpha: float = 0.10, reduction: str = "mean"):
        super().__init__()
        self.gamma = gamma
        self.alpha = alpha
        self.reduction = reduction

    def forward(self, logits: torch.Tensor, targets: torch.Tensor) -> torch.Tensor:
        import torch.nn.functional as F
        p  = torch.sigmoid(logits)
        ce = F.binary_cross_entropy_with_logits(logits, targets, reduction="none")  # per-element
        pt = targets * p + (1.0 - targets) * (1.0 - p)   # prob of the true class
        alpha_t = targets * self.alpha + (1.0 - targets) * (1.0 - self.alpha)
        loss = alpha_t * (1.0 - pt).pow(self.gamma) * ce
        if self.reduction == "mean":
            return loss.mean()
        if self.reduction == "sum":
            return loss.sum()
        return loss

def _set_onoff_head_bias(model, prior: float = 0.02):
    """Calibrate onset/offset last-layer biases using a Bernoulli prior mean."""
    import math
    from typing import Optional
    import torch
    import torch.nn as nn

    prior = float(prior)
    if not (0.0 < prior < 1.0):
        raise ValueError(f"onset/offset bias prior must be in (0,1); got {prior}")

    def _seed_bias(module: Optional[nn.Module]) -> None:
        if not isinstance(module, nn.Sequential) or not module:
            return
        last = module[-1]
        bias = getattr(last, "bias", None)
        if isinstance(bias, torch.Tensor):
            nn.init.constant_(bias, b0)

    b0 = math.log(prior / (1.0 - prior))
    logger.info("[bias_seed] onset/offset bias prior=%.4f (logit=%.4f)", prior, b0)
    with torch.no_grad():
        _seed_bias(getattr(model, "head_onset", None))
        _seed_bias(getattr(model, "head_offset", None))

def _dynamic_pos_weighted_bce(
    logits: torch.Tensor,
    targets: torch.Tensor,
    base_crit: nn.BCEWithLogitsLoss,
    *,
    pos_rate_override: Optional[torch.Tensor] = None,
    pos_weight_override: Optional[torch.Tensor] = None,
):
    """Compute BCEWithLogits with adaptive or overridden positive class weights."""

    eps = 1e-6
    target_float = targets.float()
    if pos_weight_override is not None:
        pos_weight = pos_weight_override.detach().to(device=logits.device, dtype=logits.dtype)
    else:
        if pos_rate_override is not None:
            positive_rate = pos_rate_override.detach().to(device=logits.device, dtype=logits.dtype)
        else:
            positive_rate = target_float.mean()
        positive_rate = positive_rate.clamp(min=eps, max=1.0 - eps)
        pos_weight = ((1.0 - positive_rate) / positive_rate).clamp(1.0, 100.0)

    reduction = getattr(base_crit, "reduction", "mean")
    weight = getattr(base_crit, "weight", None)
    if weight is not None:
        weight = weight.to(device=logits.device, dtype=logits.dtype)

    pos_weight = pos_weight.to(device=logits.device, dtype=logits.dtype)

    return F.binary_cross_entropy_with_logits(
        logits,
        target_float,
        weight=weight,
        pos_weight=pos_weight,
        reduction=reduction,
    )


def _resolve_onoff_loss_config(weights: Mapping[str, Any]) -> Dict[str, Dict[str, Any]]:
    """
    Build per-head onset/offset loss settings with backward-compatible defaults.

    Legacy flat keys (onoff_loss, focal_gamma, ...) remain supported, while
    per-head overrides can be provided via ``onoff_heads.<head>.<key>`` or
    simple aliases such as ``offset_focal_gamma``.
    """
    if not isinstance(weights, Mapping):
        weights = {}

    default_cfg = {
        "loss": str(weights.get("onoff_loss", "bce_pos")).lower(),
        "pos_weight_mode": str(weights.get("onoff_pos_weight_mode", "adaptive")).lower(),
        "pos_weight": weights.get("onoff_pos_weight"),
        "focal_gamma": float(weights.get("focal_gamma", 2.0)),
        "focal_alpha": float(weights.get("focal_alpha", 0.25)),
        "prior_mean": float(weights.get("onoff_prior_mean", 0.12)),
        "prior_weight": float(weights.get("onoff_prior_weight", 0.0)),
        "pos_weight_band": None,
    }

    per_head_overrides = weights.get("onoff_heads", {})
    if not isinstance(per_head_overrides, Mapping):
        per_head_overrides = {}

    band_defaults = weights.get("onoff_pos_weight_bands", {})
    if not isinstance(band_defaults, Mapping):
        band_defaults = {}

    alias_patterns = {
        "loss": ("{head}_loss", "{head}_onoff_loss"),
        "pos_weight_mode": ("{head}_pos_weight_mode", "{head}_onoff_pos_weight_mode"),
        "pos_weight": ("{head}_pos_weight", "{head}_onoff_pos_weight"),
        "focal_gamma": ("{head}_focal_gamma",),
        "focal_alpha": ("{head}_focal_alpha",),
        "prior_mean": ("{head}_prior_mean", "{head}_onoff_prior_mean"),
        "prior_weight": ("{head}_prior_weight", "{head}_onoff_prior_weight"),
        "pos_weight_band": ("{head}_pos_weight_band",),
    }

    resolved: Dict[str, Dict[str, Any]] = {}
    for head in ("onset", "offset"):
        cfg = dict(default_cfg)
        cfg["pos_weight_band"] = _coerce_pos_weight_band(band_defaults.get(head))

        nested = per_head_overrides.get(head)
        if isinstance(nested, Mapping):
            for key, value in nested.items():
                if key == "pos_weight_band":
                    cfg[key] = _coerce_pos_weight_band(value)
                    continue
                if key in cfg:
                    cfg[key] = value

        for key, patterns in alias_patterns.items():
            for pattern in patterns:
                alias = pattern.format(head=head)
                if alias in weights:
                    if key == "pos_weight_band":
                        cfg[key] = _coerce_pos_weight_band(weights[alias])
                    else:
                        cfg[key] = weights[alias]
                    break

        cfg["loss"] = str(cfg["loss"]).lower()
        cfg["pos_weight_mode"] = str(cfg["pos_weight_mode"]).lower()
        cfg["focal_gamma"] = float(cfg["focal_gamma"])
        cfg["focal_alpha"] = float(cfg["focal_alpha"])
        cfg["prior_mean"] = float(cfg["prior_mean"])
        cfg["prior_weight"] = float(cfg["prior_weight"])

        pos_weight_raw = cfg.get("pos_weight")
        if pos_weight_raw is None:
            pos_weight_val: Optional[float] = None
        else:
            try:
                pos_weight_val = float(pos_weight_raw)
            except (TypeError, ValueError):
                pos_weight_val = None
        if pos_weight_val is None or pos_weight_val <= 0.0:
            cfg["pos_weight"] = None
        else:
            cfg["pos_weight"] = pos_weight_val

        resolved[head] = cfg

    return resolved

def compute_loss(
    out: dict,
    tgt: dict,
    crit: dict,
    weights: dict,
    pos_rate_state: Optional[OnOffPosWeightEMA] = None,
    *,
    update_stats: bool = True,
):
    # Guard: if logits are time-distributed but we're in clip-loss, pool over time
    if out["pitch_logits"].dim() == 3:  # (B,T,P)
        out = _time_pool_out_to_clip(out)

    loss_pitch = _dynamic_pos_weighted_bce(out["pitch_logits"], tgt["pitch"], crit["pitch"]) * float(weights.get("pitch", 1.0))

    head_cfgs = _resolve_onoff_loss_config(weights)
    onset_cfg = head_cfgs["onset"]
    offset_cfg = head_cfgs["offset"]

    def _clip_pos_weight(
        head: str,
        cfg: Mapping[str, Any],
        targets: torch.Tensor,
    ) -> Optional[torch.Tensor]:
        mode = str(cfg.get("pos_weight_mode", "adaptive")).lower()
        loss_mode = str(cfg.get("loss", "bce_pos")).lower()
        if loss_mode not in {"bce_pos", "bce", "bce_with_logits"}:
            return None
        if mode == "fixed" and cfg.get("pos_weight") is not None:
            return torch.full((targets.shape[-1],), float(cfg["pos_weight"]), dtype=torch.float32)
        if mode == "ema" and pos_rate_state is not None:
            return pos_rate_state.clip_pos_weight(head, targets, update=update_stats)
        if mode == "adaptive_band":
            band = cfg.get("pos_weight_band")
            if band is None:
                return _adaptive_pos_weight_from_roll(targets)
            weights_local = _banded_pos_weight_from_roll(targets, band)
            _log_banded_weight_stats(head, "clip", weights_local, band)
            return weights_local
        if mode in {"none", "off"}:
            return None
        # adaptive / fallback handled within _dynamic_pos_weighted_bce
        return None

    def _compute_clip_head_loss(
        head: str,
        cfg: Mapping[str, Any],
        logits: torch.Tensor,
        targets: torch.Tensor,
        base_crit: nn.BCEWithLogitsLoss,
    ) -> torch.Tensor:
        mode = str(cfg.get("loss", "bce_pos")).lower()
        if mode in {"focal", "focal_bce"}:
            gamma = float(cfg.get("focal_gamma", 2.0))
            alpha = float(cfg.get("focal_alpha", 0.25))
            bce = F.binary_cross_entropy_with_logits(logits, targets, reduction="none")
            probs = torch.sigmoid(logits)
            weight = (alpha * (1.0 - probs).pow(gamma)).detach()
            return (weight * bce).mean()
        pos_weight_override = _clip_pos_weight(head, cfg, targets)
        return _dynamic_pos_weighted_bce(
            logits,
            targets,
            base_crit,
            pos_weight_override=pos_weight_override,
        )

    loss_onset = _compute_clip_head_loss("onset", onset_cfg, out["onset_logits"], tgt["onset"], crit["onset"]) * float(weights.get("onset", 1.0))
    loss_offset = _compute_clip_head_loss("offset", offset_cfg, out["offset_logits"], tgt["offset"], crit["offset"]) * float(weights.get("offset", 1.0))
    loss_hand   = crit["hand"](out["hand_logits"],    tgt["hand"])    * weights["hand"]
    loss_clef   = crit["clef"](out["clef_logits"],    tgt["clef"])    * weights["clef"]

    total = loss_pitch + loss_onset + loss_offset + loss_hand + loss_clef
    parts = {
        "total": total.item(),
        "pitch": loss_pitch.item(),
        "onset": loss_onset.item(),
        "offset": loss_offset.item(),
        "hand": loss_hand.item(),
        "clef": loss_clef.item(),
    }
    return total, parts


def _per_tile_masked_loss(
    logits_tile: torch.Tensor,
    roll: torch.Tensor,
    mask: torch.Tensor,
    cfg: Mapping[str, Any],
    pos_weight: Optional[torch.Tensor],
    *,
    head: str,
) -> Tuple[Optional[torch.Tensor], Optional[Dict[str, List[float]]]]:
    """
    Compute a masked per-tile loss and lightweight diagnostics.
    Returns (loss_tensor, debug_dict) where debug_dict contains per-tile means.
    """
    if not torch.is_tensor(logits_tile) or not torch.is_tensor(mask):
        return None, None
    if logits_tile.dim() != 4 or mask.dim() != 3:
        return None, None
    B, T_logits, tiles, P_logits = logits_tile.shape
    if mask.shape[0] != B or mask.shape[1] != tiles or mask.shape[2] != P_logits:
        return None, None

    target = roll.unsqueeze(2).expand_as(logits_tile)
    mask_time = mask.to(device=logits_tile.device, dtype=logits_tile.dtype).unsqueeze(1)
    mask_time = mask_time.expand_as(logits_tile)
    supervised = mask_time.sum()
    if supervised <= 0:
        return None, None

    mode = str(cfg.get("loss", "bce_pos")).lower()
    if mode in {"focal", "focal_bce"}:
        gamma = float(cfg.get("focal_gamma", 2.0))
        alpha = float(cfg.get("focal_alpha", 0.25))
        base = F.binary_cross_entropy_with_logits(logits_tile, target, reduction="none")
        probs = torch.sigmoid(logits_tile)
        weight = (alpha * (1.0 - probs).pow(gamma)).detach()
        per_elem_loss = base * weight
    else:
        pos_weight_local = None
        if torch.is_tensor(pos_weight):
            pos_weight_local = pos_weight.to(device=logits_tile.device, dtype=logits_tile.dtype)
        per_elem_loss = F.binary_cross_entropy_with_logits(
            logits_tile,
            target,
            pos_weight=pos_weight_local,
            reduction="none",
        )

    weighted_loss = per_elem_loss * mask_time
    loss = weighted_loss.sum() / supervised.clamp_min(1e-6)

    # Diagnostics: per-tile mean loss and probability stats (detach to CPU lists)
    probs_detached = torch.sigmoid(logits_tile.detach())
    tile_loss = weighted_loss.sum(dim=(0, 1, 3))
    tile_weight = mask_time.sum(dim=(0, 1, 3)).clamp_min(1e-6)
    tile_loss_mean = tile_loss / tile_weight

    active_weight = mask_time * target
    inactive_weight = mask_time * (1.0 - target)
    active_sum = (probs_detached * active_weight).sum(dim=(0, 1, 3))
    inactive_sum = (probs_detached * inactive_weight).sum(dim=(0, 1, 3))
    active_count = active_weight.sum(dim=(0, 1, 3)).clamp_min(1e-6)
    inactive_count = inactive_weight.sum(dim=(0, 1, 3)).clamp_min(1e-6)
    debug = {
        "loss": tile_loss_mean.detach().cpu().tolist(),
        "prob_active": (active_sum / active_count).detach().cpu().tolist(),
        "prob_inactive": (inactive_sum / inactive_count).detach().cpu().tolist(),
        "head": str(head),
    }
    return loss, debug
    
def compute_loss_frame(
    out: dict,
    batch: dict,
    weights: dict,
    pos_rate_state: Optional[OnOffPosWeightEMA] = None,
    *,
    update_stats: bool = True,
    per_tile: Optional[Mapping[str, Any]] = None,
):
    """
    Frame-level objective with the repo's time alignment:
      - Align targets from T (labels) to T' (model logits) using:
          * rolls (pitch/onset/offset): adaptive_max_pool1d  (ANY-over-window)
          * class labels (hand/clef):   nearest interpolation
      - Onset/Offset loss is selectable from YAML:
          * "bce_pos": BCEWithLogitsLoss(pos_weight=...) with adaptive or fixed pos_weight
          * "focal"  : focal BCE on logits (your original default)
      - Optional negative-class label smoothing for on/off (onoff_neg_smooth)
      - Pitch uses BCEWithLogitsLoss with gentle per-pitch pos_weight (sqrt, clamped)
      - Hand/Clef use CrossEntropy per frame
      - Optional activation-prior regularizer on mean(sigmoid) for on/off
    Returns:
      total_loss (tensor scalar), parts (dict of floats)
    """
    device = out["onset_logits"].device

    # --- logits (at T') ---
    pitch_logit  = out["pitch_logits"]     # (B,T',P)
    onset_logit  = out["onset_logits"]    # (B,T',P)
    offset_logit = out["offset_logits"]   # (B,T',P)
    hand_logit   = out["hand_logits"]     # (B,T',C_hand=2)
    clef_logit   = out["clef_logits"]     # (B,T',C_clef=3)

    B, T_logits, P = pitch_logit.shape

    # --- targets (at original T) ---
    pitch_roll   = batch["pitch_roll"].float()   # (B,T,P)
    onset_roll   = batch["onset_roll"].float()   # (B,T,P)
    offset_roll  = batch["offset_roll"].float()  # (B,T,P)
    hand_frame   = batch["hand_frame"].long()    # (B,T)
    clef_frame   = batch["clef_frame"].long()    # (B,T)
    T_targets = pitch_roll.shape[1]

    # --- time alignment: T -> T' (keep your repo behavior) ---
    if T_targets != T_logits:
        pitch_roll  = pool_roll_BT(pitch_roll,  T_logits)
        onset_roll  = pool_roll_BT(onset_roll,  T_logits)
        offset_roll = pool_roll_BT(offset_roll, T_logits)
        hand_frame  = _interp_labels_BT(hand_frame, T_logits)
        clef_frame  = _interp_labels_BT(clef_frame, T_logits)
    # (this matches the alignment already used elsewhere in your code). :contentReference[oaicite:2]{index=2}

    # --- ensure pitch dimension matches model head ---
    P_tgt = pitch_roll.shape[-1]
    if P_tgt != P:
        if P_tgt == 128 and P == 88:
            # map MIDI 0-127 targets to the 88-key piano range (21-108)
            start = 21
            pitch_roll  = pitch_roll[..., start:start + P]
            onset_roll  = onset_roll[..., start:start + P]
            offset_roll = offset_roll[..., start:start + P]
        else:
            raise ValueError(f"Target pitch dim {P_tgt} does not match model dim {P}")

    # --- optional negative-class smoothing for on/off targets ---
    neg_smooth = float(weights.get("onoff_neg_smooth", 0.0))
    if neg_smooth > 0.0:
        onset_roll  = onset_roll  * (1.0 - neg_smooth) + neg_smooth * (1.0 - onset_roll)
        offset_roll = offset_roll * (1.0 - neg_smooth) + neg_smooth * (1.0 - offset_roll)

    per_tile_ctx = per_tile or {}
    per_tile_enabled = bool(per_tile_ctx.get("enabled"))
    per_tile_heads_raw = per_tile_ctx.get("heads")
    if isinstance(per_tile_heads_raw, Sequence) and not isinstance(per_tile_heads_raw, (str, bytes)):
        per_tile_heads = {str(head).lower() for head in per_tile_heads_raw}
    else:
        per_tile_heads = {"pitch", "onset", "offset"}
    tile_mask_tensor = per_tile_ctx.get("mask") if per_tile_enabled else None
    if per_tile_enabled:
        if not torch.is_tensor(tile_mask_tensor):
            per_tile_enabled = False
        else:
            tile_mask_tensor = tile_mask_tensor.to(device=device)
            if tile_mask_tensor.dim() != 3 or tile_mask_tensor.shape[0] != B or tile_mask_tensor.shape[2] != P:
                per_tile_enabled = False
    per_tile_debug: Dict[str, Dict[str, Any]] = {}
    pitch_tile = per_tile_ctx.get("pitch") if per_tile_enabled else None
    onset_tile = per_tile_ctx.get("onset") if per_tile_enabled else None
    offset_tile = per_tile_ctx.get("offset") if per_tile_enabled else None

    # --- pitch loss: gentle per-pitch pos_weight (sqrt + clamp) ---
    eps = 1e-6
    bands_cfg = weights.get("onoff_pos_weight_bands", {}) if isinstance(weights, Mapping) else {}
    pitch_band_cfg = bands_cfg.get("pitch") if isinstance(bands_cfg, Mapping) else None
    pitch_band = _coerce_pos_weight_band(pitch_band_cfg)
    pos_rate_pitch = pitch_roll.reshape(-1, pitch_roll.shape[-1]).mean(dim=0).clamp_min(eps)  # (P,)
    pitch_mode = str(weights.get("onoff_pos_weight_mode", "adaptive")).lower()
    if pitch_mode == "adaptive_band" and pitch_band is not None:
        pos_w_pitch = _banded_pos_weight_from_roll(pitch_roll, pitch_band, eps)
        _log_banded_weight_stats("pitch", "frame", pos_w_pitch, pitch_band)
        pos_w_pitch = pos_w_pitch.to(device)
    else:
        pos_w_pitch = ((1.0 - pos_rate_pitch) / (pos_rate_pitch + eps)).sqrt().clamp(1.0, 50.0).to(device)
    bce_pitch = nn.BCEWithLogitsLoss(pos_weight=pos_w_pitch)
    use_tile_pitch = per_tile_enabled and "pitch" in per_tile_heads and torch.is_tensor(pitch_tile)
    tile_mask_tensor = tile_mask_tensor
    if use_tile_pitch:
        pitch_tile_tensor = cast(torch.Tensor, pitch_tile)
        mask_tensor = cast(torch.Tensor, tile_mask_tensor)
        loss_pitch_tile, debug_pitch = _per_tile_masked_loss(
            pitch_tile_tensor,
            pitch_roll,
            mask_tensor,
            {"loss": "bce_pos"},
            pos_w_pitch,
            head="pitch",
        )
        if loss_pitch_tile is not None:
            loss_pitch = loss_pitch_tile * float(weights.get("pitch", 1.0))
            if debug_pitch:
                per_tile_debug["pitch"] = debug_pitch
        else:
            loss_pitch = bce_pitch(pitch_logit, pitch_roll) * float(weights.get("pitch", 1.0))
    else:
        loss_pitch = bce_pitch(pitch_logit, pitch_roll) * float(weights.get("pitch", 1.0))

    # --- Helper for adaptive pos_weight calculation ---
    def _adaptive_pos_weight(roll, P, eps=1e-6):
        """
        Computes an adaptive positive class weight for BCE loss based on the mean positive rate
        per pitch dimension in the provided roll tensor.
        """
        return _adaptive_pos_weight_from_roll(roll, eps).detach()

    head_cfgs = _resolve_onoff_loss_config(weights)
    onset_cfg = head_cfgs["onset"]
    offset_cfg = head_cfgs["offset"]

    def _frame_pos_weight(head: str, cfg: Mapping[str, Any], roll: torch.Tensor) -> Optional[torch.Tensor]:
        mode = str(cfg.get("pos_weight_mode", "adaptive")).lower()
        loss_mode = str(cfg.get("loss", "bce_pos")).lower()
        if loss_mode not in {"bce_pos", "bce", "bce_with_logits"}:
            return None
        if mode == "fixed" and cfg.get("pos_weight") is not None:
            return torch.full((P,), float(cfg["pos_weight"]), dtype=torch.float32)
        if mode == "ema" and pos_rate_state is not None:
            return pos_rate_state.frame_pos_weight(head, roll, update=update_stats)
        if mode == "adaptive_band":
            band = cfg.get("pos_weight_band")
            if band is None:
                return _adaptive_pos_weight(roll, P, eps)
            weights_local = _banded_pos_weight_from_roll(roll, band, eps).detach()
            _log_banded_weight_stats(head, "frame", weights_local, band)
            return weights_local
        if mode in {"none", "off"}:
            return None
        if mode in {"adaptive", "auto"}:
            return _adaptive_pos_weight(roll, P, eps)
        # fallback if unknown
        return _adaptive_pos_weight(roll, P, eps)

    def _compute_frame_head_loss(
        head: str,
        cfg: Mapping[str, Any],
        logits: torch.Tensor,
        roll: torch.Tensor,
        pos_weight: Optional[torch.Tensor],
    ) -> torch.Tensor:
        mode = str(cfg.get("loss", "bce_pos")).lower()
        if mode in {"focal", "focal_bce"}:
            gamma = float(cfg.get("focal_gamma", 2.0))
            alpha = float(cfg.get("focal_alpha", 0.25))
            bce = F.binary_cross_entropy_with_logits(logits, roll, reduction="none")
            probs = torch.sigmoid(logits)
            weight = (alpha * (1.0 - probs).pow(gamma)).detach()
            return (weight * bce).mean()

        # default: BCE with optional pos_weight
        if pos_weight is not None:
            pos_weight = pos_weight.to(device=logits.device, dtype=logits.dtype)
            crit = nn.BCEWithLogitsLoss(pos_weight=pos_weight)
        else:
            crit = nn.BCEWithLogitsLoss()
        return crit(logits, roll)

    pos_w_on = _frame_pos_weight("onset", onset_cfg, onset_roll)
    pos_w_off = _frame_pos_weight("offset", offset_cfg, offset_roll)

    use_tile_onset = per_tile_enabled and "onset" in per_tile_heads and torch.is_tensor(onset_tile)
    if use_tile_onset:
        onset_tile_tensor = cast(torch.Tensor, onset_tile)
        mask_tensor = cast(torch.Tensor, tile_mask_tensor)
        loss_onset_tile, debug_onset = _per_tile_masked_loss(
            onset_tile_tensor,
            onset_roll,
            mask_tensor,
            onset_cfg,
            pos_w_on,
            head="onset",
        )
        if loss_onset_tile is not None:
            loss_onset = loss_onset_tile
            if debug_onset:
                per_tile_debug["onset"] = debug_onset
        else:
            loss_onset = _compute_frame_head_loss("onset", onset_cfg, onset_logit, onset_roll, pos_w_on)
    else:
        loss_onset = _compute_frame_head_loss("onset", onset_cfg, onset_logit, onset_roll, pos_w_on)

    use_tile_offset = per_tile_enabled and "offset" in per_tile_heads and torch.is_tensor(offset_tile)
    if use_tile_offset:
        offset_tile_tensor = cast(torch.Tensor, offset_tile)
        mask_tensor = cast(torch.Tensor, tile_mask_tensor)
        loss_offset_tile, debug_offset = _per_tile_masked_loss(
            offset_tile_tensor,
            offset_roll,
            mask_tensor,
            offset_cfg,
            pos_w_off,
            head="offset",
        )
        if loss_offset_tile is not None:
            loss_offset = loss_offset_tile
            if debug_offset:
                per_tile_debug["offset"] = debug_offset
        else:
            loss_offset = _compute_frame_head_loss("offset", offset_cfg, offset_logit, offset_roll, pos_w_off)
    else:
        loss_offset = _compute_frame_head_loss("offset", offset_cfg, offset_logit, offset_roll, pos_w_off)

    loss_onset = loss_onset * float(weights.get("onset", 1.0))
    loss_offset = loss_offset * float(weights.get("offset", 1.0))

    # --- hand / clef CE at T' ---
    ce_hand = nn.CrossEntropyLoss(ignore_index=-1)
    loss_hand = ce_hand(hand_logit.reshape(B*T_logits, -1), hand_frame.reshape(B*T_logits)) * float(weights.get("hand", 1.0))
    loss_clef = ce_hand(clef_logit.reshape(B*T_logits, -1), clef_frame.reshape(B*T_logits)) * float(weights.get("clef", 1.0))

    # --- total + optional activation prior ---
    total = loss_pitch + loss_onset + loss_offset + loss_hand + loss_clef
    parts: Dict[str, Any] = {
        "pitch":  float(loss_pitch.detach().cpu()),
        "onset":  float(loss_onset.detach().cpu()),
        "offset": float(loss_offset.detach().cpu()),
        "hand":   float(loss_hand.detach().cpu()),
        "clef":   float(loss_clef.detach().cpu()),
    }

    reg_terms: Dict[str, torch.Tensor] = {}
    for head, cfg, logits in (
        ("onset", onset_cfg, onset_logit),
        ("offset", offset_cfg, offset_logit),
    ):
        prior_w = float(cfg.get("prior_weight", 0.0))
        if prior_w <= 0.0:
            continue
        prior_mean = float(cfg.get("prior_mean", 0.12))
        act_mean = torch.sigmoid(logits).mean()
        reg = prior_w * (act_mean - prior_mean).abs()
        total = total + reg
        reg_terms[head] = reg

    if reg_terms:
        reg_sum = sum(float(reg.detach().cpu()) for reg in reg_terms.values())
        parts["reg_onoff"] = reg_sum
        for head, reg in reg_terms.items():
            parts[f"reg_{head}"] = float(reg.detach().cpu())

    if per_tile_debug:
        parts["per_tile_debug"] = per_tile_debug
    parts["total"] = float(total.detach().cpu())
    return total, parts



def fabricate_dummy_targets(batch_size: int):
    # Simple random targets to exercise the loop
    device = "cpu"
    P = 88
    tgt = {
        "pitch": torch.randint(0, 2, (batch_size, P), device=device, dtype=torch.float32),
        "onset": torch.randint(0, 2, (batch_size, P), device=device, dtype=torch.float32),
        "offset": torch.randint(0, 2, (batch_size, P), device=device, dtype=torch.float32),
        "hand": torch.randint(0, 2, (batch_size,), device=device),
        "clef": torch.randint(0, 3, (batch_size,), device=device),
    }
    return tgt
    
def _binary_f1(pred, target, eps: float = 1e-8):
    """
    Compute a simple binary F1 score between prediction and target.

    Supports:
      - (B, C) vs (B, C)
      - (B, T, C) vs (B, C): in that case we max-pool over T
      - (B, C) vs (B, T, C): symmetric case (we max-pool target)
    """

    # Align dimensions if one of them has an extra time dimension.
    if pred.dim() == 3 and target.dim() == 2:
        # pred: (B, T, C) → max over time → (B, C)
        pred = pred.max(dim=1).values
    elif pred.dim() == 2 and target.dim() == 3:
        # target: (B, T, C) → max over time → (B, C)
        target = target.max(dim=1).values

    if pred.shape != target.shape:
        # For mismatched shapes (e.g. different reductions over time/pitch),
        # we simply return 0.0 instead of crashing.
        # This is mainly a safeguard for custom datasets like PianoVAM P1.
        # You can refine this later once metrics are fully wired.
        return 0.0


    # pred & target will be [0,1] or {0,1}.
    # If there is threshold before, then it is binary.
    tp = (pred * target).sum().item()
    fp = (pred * (1 - target)).sum().item()
    fn = ((1 - pred) * target).sum().item()

    precision = tp / (tp + fp + eps) if (tp + fp) > 0 else 0.0
    recall = tp / (tp + fn + eps) if (tp + fn) > 0 else 0.0

    if precision + recall <= 0:
        return 0.0

    f1 = 2.0 * precision * recall / (precision + recall + eps)
    return float(f1)


def _summarize_pitch_predictions(pred_mask: torch.Tensor, target_mask: torch.Tensor) -> Optional[Dict[str, float]]:
    """Return aggregate TP/FP/FN counts plus frame-exact matches for pitch predictions."""

    if not torch.is_tensor(pred_mask) or not torch.is_tensor(target_mask):
        return None
    if pred_mask.shape != target_mask.shape:
        raise ValueError(f"Pitch prediction/target shape mismatch: pred={pred_mask.shape} target={target_mask.shape}")
    if pred_mask.numel() == 0:
        return None

    pred_bool = pred_mask.bool()
    target_bool = target_mask.bool()
    tp = float((pred_bool & target_bool).sum().item())
    fp = float((pred_bool & (~target_bool)).sum().item())
    fn = float(((~pred_bool) & target_bool).sum().item())
    pred_pos = float(pred_bool.sum().item())
    target_pos = float(target_bool.sum().item())

    last_dim = pred_bool.shape[-1]
    pred_flat = pred_bool.reshape(-1, last_dim)
    target_flat = target_bool.reshape(-1, last_dim)
    matches = (pred_flat == target_flat).all(dim=-1)
    frame_match = float(matches.sum().item())
    frame_total = float(matches.numel())

    return {
        "tp": tp,
        "fp": fp,
        "fn": fn,
        "pred_pos": pred_pos,
        "target_pos": target_pos,
        "frame_match": frame_match,
        "frame_total": frame_total,
    }


def _accumulate_pitch_counts(counts: Dict[str, Any], stats: Mapping[str, float]) -> None:
    counts["pitch_pos_tp"] += stats["tp"]
    counts["pitch_pos_fp"] += stats["fp"]
    counts["pitch_pos_fn"] += stats["fn"]
    counts["pitch_preds_pos"] += stats["pred_pos"]
    counts["pitch_targets_pos"] += stats["target_pos"]
    counts["pitch_frame_match"] += stats["frame_match"]
    counts["pitch_frame_total"] += stats["frame_total"]

def _acc_from_logits(logits, target):
    # logits: (B, C), target: (B,) long
    pred = logits.argmax(dim=1)
    return (pred == target).float().mean().item()

def _binarize_sigmoid(logits, threshold):
    # logits: (B,), returns 0/1 float tensor
    probs = torch.sigmoid(logits)
    return (probs >= threshold).float()


def _get_onoff_calibration(cfg: Mapping[str, Any]) -> Dict[str, Dict[str, float]]:
    metrics_cfg = cfg.get("training", {}).get("metrics", {})

    default_thr = float(metrics_cfg.get("prob_threshold", 0.5))
    default_temp = float(metrics_cfg.get("prob_temperature", 1.0))
    default_bias = float(metrics_cfg.get("prob_logit_bias", 0.0))

    onset = {
        "threshold": float(metrics_cfg.get("prob_threshold_onset", default_thr)),
        "temperature": float(metrics_cfg.get("prob_temperature_onset", default_temp)),
        "bias": float(metrics_cfg.get("prob_logit_bias_onset", default_bias)),
    }
    offset = {
        "threshold": float(metrics_cfg.get("prob_threshold_offset", default_thr)),
        "temperature": float(metrics_cfg.get("prob_temperature_offset", default_temp)),
        "bias": float(metrics_cfg.get("prob_logit_bias_offset", default_bias)),
    }

    # Guard against degenerate temperature values that would explode logits.
    eps = 1e-6
    if abs(onset["temperature"]) < eps:
        logger.warning(
            "[metrics] onset temperature %.3g too small; clamping to %.1e",
            onset["temperature"],
            eps,
        )
        onset["temperature"] = eps
    if abs(offset["temperature"]) < eps:
        logger.warning(
            "[metrics] offset temperature %.3g too small; clamping to %.1e",
            offset["temperature"],
            eps,
        )
        offset["temperature"] = eps

    return {"onset": onset, "offset": offset}


def _get_onoff_thresholds(cfg: Mapping[str, Any]):
    cal = _get_onoff_calibration(cfg)
    return cal["onset"]["threshold"], cal["offset"]["threshold"]


def _apply_sigmoid_calibration(
    logits: torch.Tensor,
    *,
    temperature: float = 1.0,
    bias: float = 0.0,
) -> torch.Tensor:
    if temperature != 1.0:
        logits = logits / temperature
    if bias != 0.0:
        logits = logits + bias
    return torch.sigmoid(logits)



def _get_aggregation_config(cfg: Mapping[str, Any]):
    metrics_cfg = cfg.get("training", {}).get("metrics", {})
    agg_cfg = metrics_cfg.get("aggregation", {}) or {}
    mode = str(agg_cfg.get("mode", "any")).lower()
    top_k = int(agg_cfg.get("top_k", 0) or 0)
    tau_sum = float(agg_cfg.get("tau_sum", 0.0) or 0.0)
    k_cfg = agg_cfg.get("k", {}) or {}
    k_onset = int(k_cfg.get("onset", 1) or 1)
    k_offset = int(k_cfg.get("offset", 1) or 1)
    return {
        "mode": mode,
        "top_k": max(0, top_k),
        "tau_sum": max(0.0, tau_sum),
        "k_onset": max(1, k_onset),
        "k_offset": max(1, k_offset),
    }


@overload
def _aggregate_onoff_predictions(
    logits: torch.Tensor,
    threshold: float,
    *,
    mode: str,
    k: int,
    top_k: int,
    tau_sum: float,
    temperature: float = 1.0,
    bias: float = 0.0,
    cap_count: Optional[int] = None,
    return_mask: Literal[True],
) -> Tuple[torch.Tensor, torch.Tensor, torch.Tensor]:
    ...


@overload
def _aggregate_onoff_predictions(
    logits: torch.Tensor,
    threshold: float,
    *,
    mode: str,
    k: int,
    top_k: int,
    tau_sum: float,
    temperature: float = 1.0,
    bias: float = 0.0,
    cap_count: Optional[int] = None,
    return_mask: Literal[False] = False,
) -> Tuple[torch.Tensor, torch.Tensor]:
    ...


def _aggregate_onoff_predictions(
    logits: torch.Tensor,
    threshold: float,
    *,
    mode: str,
    k: int,
    top_k: int,
    tau_sum: float,
    temperature: float = 1.0,
    bias: float = 0.0,
    cap_count: Optional[int] = None,
    return_mask: bool = False,
) -> Tuple[torch.Tensor, torch.Tensor] | Tuple[torch.Tensor, torch.Tensor, torch.Tensor]:
    squeeze_time = logits.dim() == 2
    if squeeze_time:
        logits = logits.unsqueeze(1)

    probs = _apply_sigmoid_calibration(logits, temperature=temperature, bias=bias)

    if mode == "top_k_cap" and top_k > 0:
        P = probs.shape[-1]
        if top_k < P:
            topk_idx = probs.topk(top_k, dim=-1).indices
            keep_mask = torch.zeros_like(probs, dtype=torch.bool)
            keep_mask.scatter_(-1, topk_idx, True)
            probs = torch.where(keep_mask, probs, torch.zeros_like(probs))

    key_mask = probs >= threshold

    if cap_count is not None:
        cap_eff = int(cap_count)
        if cap_eff <= 0:
            key_mask = torch.zeros_like(key_mask)
        else:
            P = probs.shape[-1]
            cap_eff = min(cap_eff, P)
            if cap_eff < P:
                topk_idx = probs.topk(cap_eff, dim=-1).indices
                cap_mask = torch.zeros_like(key_mask)
                cap_mask.scatter_(-1, topk_idx, True)
                key_mask = key_mask & cap_mask

    key_counts = key_mask.sum(dim=-1).float()

    if mode == "k_of_p":
        P = probs.shape[-1]
        k_eff = max(1, min(int(k), P))
        pred = key_counts >= k_eff
    elif mode == "sum_prob":
        if tau_sum <= 0.0:
            pred = key_mask.any(dim=-1)
        else:
            summed = probs.sum(dim=-1)
            pred = summed >= tau_sum
    else:  # "any" and fallback, including "top_k_cap"
        pred = key_mask.any(dim=-1)

    if squeeze_time:
        key_counts = key_counts.squeeze(1)
        pred = pred.squeeze(1)
        if return_mask:
            key_mask = key_mask.squeeze(1)

    if return_mask:
        return pred, key_counts, key_mask
    return pred, key_counts


def _accumulate_pred_key_histogram(hist_bins: list[float], counts: torch.Tensor):
    flat_counts = counts.reshape(-1).to(torch.int64)
    hist_bins[0] += (flat_counts == 0).sum().item()
    hist_bins[1] += (flat_counts == 1).sum().item()
    hist_bins[2] += (flat_counts == 2).sum().item()
    hist_bins[3] += (flat_counts == 3).sum().item()
    hist_bins[4] += (flat_counts >= 4).sum().item()


def _init_eval_metric_counts() -> Dict[str, Any]:
    return {
        "pitch_pos_tp": 0.0,
        "pitch_pos_fp": 0.0,
        "pitch_pos_fn": 0.0,
        "pitch_preds_pos": 0.0,
        "pitch_targets_pos": 0.0,
        "pitch_frame_match": 0.0,
        "pitch_frame_total": 0.0,
        "hand_acc": 0.0,
        "hand_acc_n": 0,
        "clef_acc_n": 0,
        "clef_acc": 0.0,
        "onset_f1": 0.0,
        "offset_f1": 0.0,
        "onset_pos_rate": 0.0,
        "offset_pos_rate": 0.0,
        "onset_pred_rate": 0.0,
        "offset_pred_rate": 0.0,
        "onset_key_sum": 0.0,
        "offset_key_sum": 0.0,
        "onset_frame_count": 0,
        "offset_frame_count": 0,
        "onset_hist": [0.0, 0.0, 0.0, 0.0, 0.0],
        "offset_hist": [0.0, 0.0, 0.0, 0.0, 0.0],
        "n_on": 0,
        "n_off": 0,
    }


def _align_key_mask_to(pred_mask: torch.Tensor, gt_mask: torch.Tensor) -> torch.Tensor:
    if pred_mask.shape == gt_mask.shape:
        return gt_mask
    if pred_mask.dim() != 3 or gt_mask.dim() != 3:
        raise ValueError("Expected 3D masks for alignment")
    Bp, Tp, Pp = pred_mask.shape
    Bg, Tg, Pg = gt_mask.shape
    if Bp != Bg:
        raise ValueError(
            f"Cannot align masks with different batch sizes pred={pred_mask.shape} gt={gt_mask.shape}"
        )

    aligned = gt_mask
    if Tg != Tp:
        aligned = aligned.permute(0, 2, 1).float()
        aligned = F.adaptive_max_pool1d(aligned, Tp)
        aligned = aligned.permute(0, 2, 1).contiguous()

    if Pg != Pp:
        aligned = aligned.reshape(Bg * Tp, 1, Pg).float()
        aligned = F.adaptive_max_pool1d(aligned, Pp)
        aligned = aligned.reshape(Bg, Tp, Pp)

    return aligned.to(gt_mask.dtype)


def _median_filter_time_proxy(clip_probs: torch.Tensor, kernel_size: int) -> torch.Tensor:
    """Apply a 1D median filter over time for a single (T,P) pianoroll."""

    if kernel_size <= 1:
        return clip_probs
    if clip_probs.ndim != 2:
        raise ValueError(f"Median filter expects (T,P) tensor, got {clip_probs.ndim} dims")
    if kernel_size % 2 == 0:
        kernel_size += 1
    pad = kernel_size // 2
    probs_pt = clip_probs.transpose(0, 1).unsqueeze(1)  # (P,1,T)
    padded = F.pad(probs_pt, (pad, pad), mode="replicate")
    windows = padded.unfold(-1, kernel_size, 1)  # (P,1,T,k)
    filtered = windows.median(dim=-1).values  # (P,1,T)
    return filtered.squeeze(1).transpose(0, 1).contiguous()


def _proxy_decode_mask(
    probs: torch.Tensor,
    *,
    open_thr: float,
    hold_thr: float,
    min_on: int,
    min_off: int,
    merge_gap: int,
    median: int,
) -> torch.Tensor:
    """Decode per-key probabilities with lightweight hysteresis-style smoothing."""

    if probs.ndim not in (2, 3):
        raise ValueError(f"Expected probs with 2 or 3 dims, got {probs.ndim}")
    if probs.numel() == 0:
        return torch.zeros_like(probs, dtype=torch.bool)

    high_thr = float(open_thr)
    low_thr = float(hold_thr)
    if not math.isfinite(high_thr):
        high_thr = 0.5
    if not math.isfinite(low_thr):
        low_thr = high_thr
    if low_thr > high_thr:
        low_thr = high_thr
    if high_thr < 0.0:
        high_thr = 0.0
    if low_thr < 0.0:
        low_thr = 0.0
    min_on = max(0, int(min_on))
    min_off = max(0, int(min_off))
    merge_gap = max(0, int(merge_gap))
    median = int(median)

    def _decode_single(single: torch.Tensor) -> torch.Tensor:
        work = single.detach().float().cpu()
        if median > 1:
            work = _median_filter_time_proxy(work, median)
        T, P = work.shape
        mask_cpu = torch.zeros((T, P), dtype=torch.bool)
        for pitch in range(P):
            seq = work[:, pitch].tolist()
            segments: list[Tuple[int, int]] = []
            active = False
            start_idx = 0
            for t, raw_val in enumerate(seq):
                val = float(raw_val) if math.isfinite(raw_val) else 0.0
                if not active:
                    if val >= high_thr:
                        active = True
                        start_idx = t
                else:
                    if val < low_thr:
                        segments.append((start_idx, t))
                        active = False
            if active:
                segments.append((start_idx, T))
            if not segments:
                continue
            merged: list[list[int]] = []
            for seg_start, seg_end in segments:
                if not merged:
                    merged.append([seg_start, seg_end])
                    continue
                prev_start, prev_end = merged[-1]
                gap = seg_start - prev_end
                should_merge = False
                if merge_gap >= 0 and gap <= merge_gap:
                    should_merge = True
                if min_off > 0 and gap < min_off:
                    should_merge = True
                if should_merge:
                    merged[-1][1] = seg_end
                else:
                    merged.append([seg_start, seg_end])
            for seg_start, seg_end in merged:
                if seg_end - seg_start < min_on:
                    continue
                mask_cpu[seg_start:seg_end, pitch] = True
        return mask_cpu.to(single.device)

    if probs.ndim == 2:
        return _decode_single(probs)

    decoded = [_decode_single(clip) for clip in probs]
    if not decoded:
        return torch.zeros_like(probs, dtype=torch.bool)
    return torch.stack(decoded, dim=0)


def _event_f1_clip(
    pred_mask: torch.Tensor,
    target_mask: torch.Tensor,
    hop_seconds: float,
    tol_sec: float,
    eps: float = 1e-8,
) -> Optional[float]:
    """Compute event-level F1 for a single clip (T,P) mask pair."""

    if pred_mask.shape != target_mask.shape:
        raise ValueError("Prediction and target masks must share shape for event F1")

    pred_idx = pred_mask.nonzero(as_tuple=False)
    target_idx = target_mask.nonzero(as_tuple=False)
    if pred_idx.numel() == 0 and target_idx.numel() == 0:
        return None

    pred_idx = pred_idx.cpu()
    target_idx = target_idx.cpu()
    pred_times = pred_idx[:, 0].to(torch.float32) * float(hop_seconds)
    target_times = target_idx[:, 0].to(torch.float32) * float(hop_seconds)
    pred_pitch = pred_idx[:, 1]
    target_pitch = target_idx[:, 1]

    used = torch.zeros(target_idx.shape[0], dtype=torch.bool)
    tp = 0
    for i in range(pred_idx.shape[0]):
        pitch = pred_pitch[i]
        time_val = pred_times[i]
        mask = (target_pitch == pitch) & (~used)
        if mask.any():
            cand_idx = torch.where(mask)[0]
            diffs = torch.abs(target_times[cand_idx] - time_val)
            min_diff, rel = torch.min(diffs, dim=0)
            if min_diff.item() <= float(tol_sec):
                tp += 1
                used[cand_idx[rel]] = True

    fp = pred_idx.shape[0] - tp
    fn = target_idx.shape[0] - tp
    precision = tp / (tp + fp + eps) if (tp + fp) > 0 else 0.0
    recall = tp / (tp + fn + eps) if (tp + fn) > 0 else 0.0
    if precision == 0.0 and recall == 0.0:
        return 0.0
    return 2 * precision * recall / (precision + recall + eps)


def _event_f1_batch(
    pred_mask: torch.Tensor,
    target_mask: torch.Tensor,
    hop_seconds: float,
    tol_sec: float,
) -> Tuple[float, int]:
    """Aggregate event-level F1 over a batch."""

    if pred_mask.shape != target_mask.shape:
        raise ValueError("Predictions and targets must align for batch event F1")

    if pred_mask.ndim == 2:
        score = _event_f1_clip(pred_mask, target_mask, hop_seconds, tol_sec)
        if score is None:
            return 0.0, 0
        return float(score), 1

    if pred_mask.ndim != 3:
        raise ValueError("Expected 2D or 3D pianoroll masks for event F1 computation")

    total = 0.0
    count = 0
    for clip_pred, clip_target in zip(pred_mask, target_mask):
        score = _event_f1_clip(clip_pred, clip_target, hop_seconds, tol_sec)
        if score is None:
            continue
        total += float(score)
        count += 1
    return total, count


def _format_mmss(seconds: float) -> str:
    total_seconds = max(0.0, float(seconds))
    minutes = int(total_seconds // 60)
    secs = int(total_seconds % 60)
    return f"{minutes:02d}:{secs:02d}"


class SafeEvalCollate:
    def __init__(self, base_collate):
        self._base_collate = base_collate

    def __call__(self, batch):
        filtered = [item for item in batch if item is not None]
        if not filtered:
            return None
        if self._base_collate is None:
            return filtered
        return self._base_collate(filtered)


def _unwrap_dataset(dataset):
    current = dataset
    visited = set()
    while hasattr(current, "dataset"):
        key = id(current)
        if key in visited:
            break
        visited.add(key)
        current = current.dataset
    return current


def _resolved_verbosity() -> str:
    return os.environ.get("TIVIT_VERBOSE", "quiet").strip().lower() or "quiet"


def _resolve_backend_label(cfg: Mapping[str, Any]) -> str:
    """Normalize the configured model backend string."""
    model_cfg = cfg.get("model", {}) if isinstance(cfg, Mapping) else {}
    raw = model_cfg.get("backend", "vivit")
    label = str(raw).strip().lower() if raw is not None else "vivit"
    return label or "vivit"


def _load_inner_eval_cache(path: Path = INNER_EVAL_CACHE_PATH) -> Optional[Dict[str, Any]]:
    try:
        with path.open("r", encoding="utf-8") as handle:
            data = json.load(handle)
    except FileNotFoundError:
        return None
    except (json.JSONDecodeError, OSError):  # pragma: no cover - defensive
        return None
    if not isinstance(data, dict):
        return None
    return data


def _store_inner_eval_cache(stats: Mapping[str, Any], path: Path = INNER_EVAL_CACHE_PATH) -> None:
    try:
        path.parent.mkdir(parents=True, exist_ok=True)
        payload: Dict[str, Any] = dict(stats)
        with path.open("w", encoding="utf-8") as handle:
            json.dump(payload, handle, indent=2, sort_keys=True)
    except OSError:  # pragma: no cover - best effort persistence
        logger.debug("[train:eval] failed to persist eval cache", exc_info=True)


def _materialized_eval_density(base_dataset) -> Tuple[int, int]:
    snapshot_flags = getattr(base_dataset, "_eval_snapshot_flags", None)
    total_pos = 0
    total_windows = 0
    if isinstance(snapshot_flags, list) and snapshot_flags:
        total_pos = sum(1 for flag in snapshot_flags if flag)
        total_windows = len(snapshot_flags)
    else:
        stats = getattr(base_dataset, "_eval_materialize_stats", {}) or {}
        try:
            total_pos = int(stats.get("positives") or 0)
        except (TypeError, ValueError):
            total_pos = 0
        try:
            total_neg = int(stats.get("negatives") or 0)
        except (TypeError, ValueError):
            total_neg = 0
        total_windows = total_pos + total_neg
    snapshot_entries = getattr(base_dataset, "eval_indices_snapshot", None)
    if isinstance(snapshot_entries, list) and snapshot_entries:
        total_windows = max(total_windows, len(snapshot_entries))
    return total_pos, total_windows


def _build_stratified_selection(base_dataset, cap: int, min_per_video: int) -> Tuple[List[int], Dict[int, int]]:
    cap = max(0, cap)
    snapshot = getattr(base_dataset, "eval_indices_snapshot", None)
    if not isinstance(snapshot, list) or not snapshot:
        return list(range(cap)), {}

    cap = min(cap, len(snapshot))
    video_map: Dict[int, List[int]] = {}
    for idx, (record_idx, _) in enumerate(snapshot):
        video_map.setdefault(record_idx, []).append(idx)
    if not video_map:
        return list(range(cap)), {}

    per_video_seed: Dict[int, int] = {}
    for vid, indices in video_map.items():
        per_video_seed[vid] = min(len(indices), min_per_video)

    alloc_total = sum(per_video_seed.values())
    if alloc_total > cap:
        # Scale down fairly when cap is smaller than requested base allocation.
        vids_desc = sorted(per_video_seed, key=lambda vid: per_video_seed[vid], reverse=True)
        while alloc_total > cap and vids_desc:
            for vid in vids_desc:
                if alloc_total <= cap:
                    break
                if per_video_seed[vid] <= 0:
                    continue
                per_video_seed[vid] -= 1
                alloc_total -= 1

    remaining = cap - alloc_total
    available_map: Dict[int, int] = {
        vid: max(0, len(indices) - per_video_seed.get(vid, 0))
        for vid, indices in video_map.items()
    }
    total_available = sum(available_map.values())
    extras: Dict[int, int] = {vid: 0 for vid in video_map}
    fractions: List[Tuple[float, int]] = []
    if remaining > 0 and total_available > 0:
        for vid, available in available_map.items():
            if available <= 0:
                continue
            share = (available / total_available) * remaining
            extra = int(math.floor(share))
            extras[vid] = extra
            fractions.append((share - extra, vid))
        distributed = sum(extras.values())
        leftover = remaining - distributed
        if leftover > 0:
            for _, vid in sorted(fractions, key=lambda item: item[0], reverse=True):
                if leftover <= 0:
                    break
                if available_map[vid] <= extras[vid]:
                    continue
                extras[vid] += 1
                leftover -= 1

    per_video_total: Dict[int, int] = {}
    for vid, base_alloc in per_video_seed.items():
        total = base_alloc + extras.get(vid, 0)
        total = min(total, len(video_map[vid]))
        per_video_total[vid] = total

    selected: List[int] = []
    for vid, count in per_video_total.items():
        if count <= 0:
            continue
        selected.extend(video_map[vid][:count])

    selected = sorted(set(selected))[:cap]
    return selected, per_video_total


def _compute_eval_cap(total_windows: int, pos_per_window: float, throughput: Optional[float]) -> Dict[str, Any]:
    pos_rate = max(pos_per_window, 1e-6)
    cap_pos = int(math.ceil(INNER_EVAL_N_POS_MIN / pos_rate))

    cap_time_value: Optional[int] = None
    if throughput is not None and throughput > 0:
        cap_time_value = int(math.floor(throughput * INNER_EVAL_BUDGET_DEFAULT * 0.90))
        cap_time_value = max(cap_time_value, 0)

    effective_time_cap = cap_time_value if cap_time_value is not None else float("inf")
    raw_cap = min(cap_pos, effective_time_cap)
    bounded_cap = int(
        min(
            total_windows,
            max(
                INNER_EVAL_MIN_CAP,
                min(INNER_EVAL_MAX_CAP, raw_cap),
            ),
        )
    )

    driver = "pos" if cap_pos <= effective_time_cap else "time"
    if cap_time_value is None:
        driver = "pos"

    return {
        "cap": max(0, bounded_cap),
        "cap_time": cap_time_value,
        "cap_pos": cap_pos,
        "driver": driver,
    }


def _prepare_inner_eval_loader(cfg: Mapping[str, Any], loader: Optional[DataLoader]) -> Optional[DataLoader]:
    if loader is None:
        return None
    dataset = getattr(loader, "dataset", None)
    if dataset is None:
        return loader

    base_dataset = _unwrap_dataset(dataset)
    materialize_fn = getattr(base_dataset, "materialize_eval_entries_from_labels", None)
    snapshot = getattr(base_dataset, "eval_indices_snapshot", None)
    if callable(materialize_fn) and not snapshot:
        try:
            materialize_fn()
        except Exception as exc:  # pragma: no cover - defensive
            logger.warning("[train:eval] failed to materialize eval entries: %s", exc)

    def _coerce_positive_int(value: Any) -> Optional[int]:
        try:
            parsed = int(value)
        except (TypeError, ValueError):
            return None
        return parsed if parsed > 0 else None

    cap_candidates: List[Any] = []
    for env_key in ("AUTOPILOT_CALIB_MAX_CLIPS", "CALIB_MAX_CLIPS"):
        env_val = os.environ.get(env_key)
        if env_val is not None and str(env_val).strip():
            cap_candidates.append(env_val)

    autopilot_cfg = cfg.get("autopilot")
    if isinstance(autopilot_cfg, Mapping):
        cap_candidates.append(autopilot_cfg.get("calib_max_clips"))

    calibration_cfg = cfg.get("calibration")
    if isinstance(calibration_cfg, Mapping):
        cap_candidates.append(calibration_cfg.get("max_clips"))

    dataset_cfg = cfg.get("dataset")
    if isinstance(dataset_cfg, Mapping):
        cap_candidates.append(dataset_cfg.get("max_clips"))

    dataset_attr = getattr(base_dataset, "args_max_clips_or_None", None)
    cap_candidates.append(dataset_attr)

    autopilot_cap = next(
        (
            value
            for value in (_coerce_positive_int(candidate) for candidate in cap_candidates)
            if value is not None
        ),
        None,
    )
    default_cap = 2000
    cap = autopilot_cap if autopilot_cap is not None else default_cap

    try:
        base_len = int(len(base_dataset))
    except Exception:
        base_len = 0

    if base_len > 0:
        target = min(base_len, max(cap, 0))
    else:
        target = max(cap, 0)

    subset_len = base_len if base_len > 0 else target
    subset_len = min(subset_len, target)
    subset_len = max(subset_len, 0)
    subset_indices = list(range(subset_len))
    eval_dataset = Subset(base_dataset, subset_indices)

    safe_collate = SafeEvalCollate(getattr(loader, "collate_fn", None))
    batch_size = getattr(loader, "batch_size", 1)

    eval_loader = DataLoader(
        eval_dataset,
        batch_size=batch_size,
        shuffle=False,
        num_workers=4,
        pin_memory=False,
        drop_last=False,
        collate_fn=safe_collate,
        persistent_workers=False,
        timeout=120,
        prefetch_factor=2,
    )
    setattr(eval_loader, "_base_dataset", base_dataset)
    setattr(eval_loader, "_target_total", int(subset_len))
    setattr(eval_loader, "_target_cap", cap)

    snapshot_flags = getattr(base_dataset, "_eval_snapshot_flags", None)
    if isinstance(snapshot_flags, list) and snapshot_flags:
        total_pos = sum(1 for flag in snapshot_flags if flag)
        total_windows = len(snapshot_flags)
    else:
        stats = getattr(base_dataset, "_eval_materialize_stats", {}) or {}
        total_pos = int(stats.get("positives") or 0)
        total_windows = int(stats.get("positives") or 0) + int(stats.get("negatives") or 0)
    snapshot_entries = getattr(base_dataset, "eval_indices_snapshot", None)
    if isinstance(snapshot_entries, list) and snapshot_entries:
        total_windows = max(total_windows, len(snapshot_entries))

    setattr(eval_loader, "_materialized_total_pos", int(total_pos))
    setattr(eval_loader, "_materialized_total_windows", int(total_windows))
    return eval_loader


def _spawn_eval_heartbeat(progress: Dict[str, int], start_time: float, interval: float, stop_event: threading.Event) -> threading.Thread:
    def _runner():
        while not stop_event.wait(interval):
            elapsed = time.perf_counter() - start_time
            processed = progress.get("count", 0)
            total = progress.get("total")
            total_repr = total if isinstance(total, int) and total >= 0 else "?"
            logger.info(
                "[train:eval] heartbeat processed=%s/%s elapsed=%s",
                processed,
                total_repr,
                _format_mmss(elapsed),
            )

    thread = threading.Thread(target=_runner, name="eval-heartbeat", daemon=True)
    thread.start()
    return thread


def _spawn_eval_watchdog(start_time: float, interval: float, stop_event: threading.Event) -> threading.Thread:
    def _runner():
        while not stop_event.wait(interval):
            elapsed = time.perf_counter() - start_time
            logger.info(
                "[train:eval] watchdog alive elapsed=%s",
                _format_mmss(elapsed),
            )

    thread = threading.Thread(target=_runner, name="eval-watchdog", daemon=True)
    thread.start()
    return thread


def _join_thread(thread: Optional[threading.Thread], timeout: float = 1.0) -> None:
    if thread is None:
        return
    try:
        thread.join(timeout=timeout)
    except RuntimeError:
        pass


def _first_parameter_device(model) -> torch.device:
    try:
        return next(model.parameters()).device
    except StopIteration:
        return torch.device("cpu")


def _move_optimizer_state(optimizer, device: torch.device) -> None:
    if optimizer is None:
        return
    for state in optimizer.state.values():
        for key, value in state.items():
            if torch.is_tensor(value):
                if value.device != device:
                    state[key] = value.to(device)


def _compute_percentile(sorted_values: list[float], percentile: float) -> float:
    if not sorted_values:
        return 0.0
    if percentile <= 0:
        return float(sorted_values[0])
    if percentile >= 100:
        return float(sorted_values[-1])
    rank = (percentile / 100.0) * (len(sorted_values) - 1)
    lower = int(math.floor(rank))
    upper = int(math.ceil(rank))
    if lower == upper:
        return float(sorted_values[lower])
    fraction = rank - lower
    lower_val = float(sorted_values[lower])
    upper_val = float(sorted_values[upper])
    return lower_val + (upper_val - lower_val) * fraction


def _atomic_write_metrics(metrics: Mapping[str, Any], output_path: Path, lock_timeout: float = 1.0) -> bool:
    lock_path = output_path.with_suffix(output_path.suffix + ".lock")
    deadline = time.perf_counter() + max(0.0, lock_timeout)
    acquired = False
    while not acquired:
        try:
            fd = os.open(str(lock_path), os.O_CREAT | os.O_EXCL | os.O_WRONLY)
            os.close(fd)
            acquired = True
        except FileExistsError:
            if time.perf_counter() >= deadline:
                return False
            time.sleep(0.05)
    tmp_path = output_path.with_suffix(output_path.suffix + ".tmp")
    try:
        payload: Dict[str, Any] = {}
        for key, value in metrics.items():
            if isinstance(value, (int, float)):
                payload[str(key)] = float(value)
            else:
                payload[str(key)] = value
        with tmp_path.open("w", encoding="utf-8") as handle:
            yaml.safe_dump(payload, handle, sort_keys=True)
        os.replace(tmp_path, output_path)
        return True
    finally:
        try:
            lock_path.unlink()
        except FileNotFoundError:
            pass
        except OSError:
            pass
    
# ----------------------- train loop -----------------------

def train_one_epoch(
    model,
    train_loader,
    optimizer,
    cfg,
    writer=None,
    epoch=1,
    pos_rate_state: Optional[OnOffPosWeightEMA] = None,
    per_tile_support: Optional["PerTileSupport"] = None,
):
    summary = _targets_summary(train_loader)
    if summary:
        logger.info(summary)
    model.train()
    crit = make_criterions()  # used only in clip-mode
    w = cfg["training"]["loss_weights"]
    onoff_cal = _get_onoff_calibration(cfg)
    onset_cal = onoff_cal["onset"]
    offset_cal = onoff_cal["offset"]
    thr_on = onset_cal["threshold"]
    thr_off = offset_cal["threshold"]
    agg_cfg = _get_aggregation_config(cfg)

    use_amp = bool(cfg["training"].get("amp", False))
    scaler = GradScaler(enabled=use_amp)

    accum_steps = int(cfg.get("train", {}).get("accumulate_steps", 1))
    grad_clip = float(cfg["optim"].get("grad_clip", 1.0))

    sums = {"total": 0.0, "pitch": 0.0, "onset": 0.0, "offset": 0.0, "hand": 0.0, "clef": 0.0}
    n = 0

    optimizer.zero_grad(set_to_none=True)

    for it, batch in enumerate(train_loader):
        x = batch["video"]

        # Clip-level targets (fallback path)
        have_all = all(k in batch for k in ("pitch", "onset", "offset", "hand", "clef"))
        use_dummy = bool(cfg["training"].get("debug_dummy_labels", False))
        if have_all and not use_dummy:
            tgt = {
                "pitch":  batch["pitch"].long(),
                "hand":   batch["hand"].long(),
                "clef":   batch["clef"].long(),
                "onset":  batch["onset"].float(),
                "offset": batch["offset"].float(),
            }
        else:
            tgt = fabricate_dummy_targets(x.shape[0])

        with autocast(enabled=use_amp):
            use_frame = (
                getattr(model, "head_mode", "clip") == "frame"
                and all(k in batch for k in ("pitch_roll", "onset_roll", "offset_roll", "hand_frame", "clef_frame"))
            )
            request_per_tile = False
            per_tile_ctx = None
            if use_frame and per_tile_support is not None:
                request_per_tile = per_tile_support.enabled or per_tile_support.debugger is not None
            out = model(x, return_per_tile=request_per_tile)

            # Route: frame loss iff model is in frame mode AND batch has frame targets
            use_frame = (
                getattr(model, "head_mode", "clip") == "frame"
                and all(k in batch for k in ("pitch_roll", "onset_roll", "offset_roll", "hand_frame", "clef_frame"))
            )

            if use_frame:
                if per_tile_support is not None and per_tile_support.enabled:
                    per_tile_ctx = per_tile_support.prepare_context(out, batch)
                loss, parts = compute_loss_frame(
                    out,
                    batch,
                    weights=w,
                    pos_rate_state=pos_rate_state,
                    per_tile=per_tile_ctx,
                )
                if per_tile_support is not None:
                    per_tile_debug = parts.pop("per_tile_debug", None)
                    per_tile_support.log_debug(
                        cast(Optional[Mapping[str, Any]], per_tile_debug),
                        step_label=f"{epoch}:{it}",
                    )
            else:
                # Guard: if model outputs (B,T,...) but we're using clip loss, pool over time
                if out["pitch_logits"].dim() == 3:
                    out = _time_pool_out_to_clip(out)
                loss, parts = compute_loss(out, tgt, crit, w, pos_rate_state=pos_rate_state)

        # Backprop / step
        scaler.scale(loss / accum_steps).backward()
        if (it + 1) % accum_steps == 0:
            scaler.unscale_(optimizer)
            torch.nn.utils.clip_grad_norm_(model.parameters(), grad_clip)
            _print_head_grad_norms(model, step_tag=f"e{epoch}_it{it}")
            scaler.step(optimizer)
            scaler.update()
            optimizer.zero_grad(set_to_none=True)

        # Accumulate loss parts
        for k in sums:
            if k in parts:
                sums[k] += parts[k]
        n += 1

        # --- OPTIONAL: train-side predicted positive rates (only frame mode) ---
        if use_frame and "onset_logits" in out and "offset_logits" in out:
            onset_probs = _apply_sigmoid_calibration(
                out["onset_logits"],
                temperature=onset_cal["temperature"],
                bias=onset_cal["bias"],
            )
            offset_probs = _apply_sigmoid_calibration(
                out["offset_logits"],
                temperature=offset_cal["temperature"],
                bias=offset_cal["bias"],
            )
            onset_pred = (onset_probs >= onset_cal["threshold"]).float()
            offset_pred = (offset_probs >= offset_cal["threshold"]).float()
            if "train_onset_pred_rate" not in sums:
                sums["train_onset_pred_rate"] = 0.0
                sums["train_offset_pred_rate"] = 0.0
            sums["train_onset_pred_rate"]  += onset_pred.mean().item()
            sums["train_offset_pred_rate"] += offset_pred.mean().item()

    if (n % accum_steps) != 0:
        scaler.unscale_(optimizer)
        torch.nn.utils.clip_grad_norm_(model.parameters(), grad_clip)
        scaler.step(optimizer)
        scaler.update()
        optimizer.zero_grad(set_to_none=True)

    # Average over batches
    avg = {k: (sums[k] / max(1, n)) for k in sums}

    # Log to TensorBoard
    if writer is not None:
        for k, v in avg.items():
            writer.add_scalar(f"train/{k}", v, epoch)

    return avg


def save_checkpoint(
    path: Path,
    model,
    optimizer,
    epoch: int,
    cfg: Mapping[str, Any],
    best_val: float | None = None,
    best_event_f1: float | None = None,
    trainer_state: Optional[Dict[str, Any]] = None,
):
    state = {
        "epoch": epoch,
        "model": model.state_dict(),
        "optimizer": optimizer.state_dict(),
        "config": cfg,
        "best_val": best_val,
        "best_event_f1": best_event_f1,
    }
    if trainer_state is not None:
        state["trainer_state"] = trainer_state
    path.parent.mkdir(parents=True, exist_ok=True)
    torch.save(state, path)
    
def evaluate_one_epoch(
    model,
    loader,
    cfg,
    *,
    optimizer=None,
    timeout_minutes: int = 15,
    pos_rate_state: Optional[OnOffPosWeightEMA] = None,
    per_tile_support: Optional[PerTileSupport] = None,
):
    
    summary = _targets_summary(loader)
    if summary:
        logger.info(summary)

    verbosity = _resolved_verbosity()
    dataset = getattr(loader, "dataset", None)
    base_dataset = getattr(loader, "_base_dataset", _unwrap_dataset(dataset))
    try:
        raw_total = len(dataset) if dataset is not None else len(loader)
    except Exception:
        raw_total = 0
    if not isinstance(raw_total, int):
        raw_total = 0
    raw_total = max(0, raw_total)

    total_pos = 0
    total_windows = raw_total
    if base_dataset is not None:
        total_pos, total_windows = _materialized_eval_density(base_dataset)
    materialized_total = getattr(loader, "_materialized_total_windows", 0)
    if materialized_total:
        try:
            total_windows = max(total_windows, int(materialized_total))
        except (TypeError, ValueError):
            pass
    if total_windows <= 0:
        total_windows = raw_total

    pos_per_window = (total_pos / total_windows) if total_windows > 0 else 0.0
    pos_per_window = float(pos_per_window)

    if verbosity != "quiet":
        logger.info(
            "[train:eval] pos_per_window=%.2f (total_pos=%d over %d windows)",
            pos_per_window,
            total_pos,
            total_windows,
        )

    cache_data = _load_inner_eval_cache()
    cached_throughput: Optional[float] = None
    if cache_data:
        trough_val = cache_data.get("throughput_win_per_s")
        if trough_val is None:
            cached_throughput = None
        else:
            try:
                cached_throughput = float(trough_val)
            except (TypeError, ValueError):
                cached_throughput = None
        if cached_throughput is not None and (not math.isfinite(cached_throughput) or cached_throughput <= 0):
            cached_throughput = None

    cap_components = _compute_eval_cap(total_windows, pos_per_window, cached_throughput)
    planned_cap = cap_components["cap"]
    cap_time_est = cap_components["cap_time"]
    cap_pos = cap_components["cap_pos"]
    cap_driver = cap_components["driver"]

    stratified_indices: List[int]
    per_video_alloc: Dict[int, int] = {}
    if isinstance(dataset, Subset) and base_dataset is not None:
        stratified_indices, per_video_alloc = _build_stratified_selection(base_dataset, planned_cap, 10)
        dataset.indices = stratified_indices
        setattr(loader, "_target_total", len(stratified_indices))
        if verbosity != "quiet":
            logger.info(
                "[train:eval] stratified sampling: videos=%d  min_per_video=%d",
                len(per_video_alloc),
                10,
            )
        if verbosity == "debug" and per_video_alloc:
            logger.debug("[train:eval] per-video allocations: %s", per_video_alloc)
    else:
        stratified_indices = list(range(planned_cap))

    total_clips = len(stratified_indices)
    if total_clips <= 0:
        total_clips = planned_cap if planned_cap > 0 else raw_total

    cap_active = min(cap_components["cap"], total_clips)
    cap_driver_active = cap_driver
    cap_time_active = cap_time_est
    throughput_used = cached_throughput
    throughput_live: Optional[float] = None
    cap_logged = False
    total_clips = cap_active

    eval_wall_budget = INNER_EVAL_BUDGET_DEFAULT
    if cached_throughput is not None and cap_time_est is not None and cap_pos > cap_time_est:
        budget_needed = int(math.ceil(cap_pos / max(cached_throughput, 1e-6) * INNER_EVAL_SAFETY))
        if budget_needed > INNER_EVAL_BUDGET_DEFAULT:
            if budget_needed > INNER_EVAL_BUDGET_MAX:
                logger.warning(
                    "[train:eval] requested budget %ds exceeds cap %ds; clamped. F1 variance may be high.",
                    budget_needed,
                    INNER_EVAL_BUDGET_MAX,
                )
                budget_needed = INNER_EVAL_BUDGET_MAX
            logger.warning(
                "[train:eval] increasing timeout to %ds (was %ds) to satisfy N_POS_MIN=%d; pos_per_window=%.2f, throughput=%.2f win/s",
                budget_needed,
                eval_wall_budget,
                INNER_EVAL_N_POS_MIN,
                pos_per_window,
                cached_throughput,
            )
            eval_wall_budget = budget_needed

    print(f"[train:eval] start (clips={total_clips})", flush=True)

    eval_start = perf_counter()
    stop_event = threading.Event()
    progress = {"count": 0, "total": total_clips}
    heartbeat_thread = _spawn_eval_heartbeat(progress, eval_start, 10.0, stop_event)
    watchdog_thread = _spawn_eval_watchdog(eval_start, 15.0, stop_event)

    timeout_seconds = float(eval_wall_budget)
    warmup_target = INNER_EVAL_WARMUP_WINDOWS
    warmup_processed = 0
    warmup_start_time: Optional[float] = None
    warmup_elapsed: Optional[float] = None
    warmup_logged = False
    skip_empty_logged = False
    timed_out = False

    lag_ms_values: list[float] = []
    lag_low_corr = 0
    lag_timeouts = 0

    prev_training = model.training
    original_device = _first_parameter_device(model)
    cpu_device = torch.device("cpu")
    moved_to_cpu = original_device.type != "cpu"
    if moved_to_cpu:
        model.to(cpu_device)
        _move_optimizer_state(optimizer, cpu_device)

    num_threads_prev = torch.get_num_threads()
    interop_prev = None
    if hasattr(torch, "get_num_interop_threads"):
        try:
            interop_prev = torch.get_num_interop_threads()
        except RuntimeError:
            interop_prev = None
    torch.set_num_threads(min(8, os.cpu_count() or 8))
    if hasattr(torch, "set_num_interop_threads"):
        try:
            torch.set_num_interop_threads(2)
        except RuntimeError:
            interop_prev = None

    model.eval()
    crit = make_criterions()
    w = cfg["training"]["loss_weights"]
    metrics_cfg = cfg.get("training", {}).get("metrics", {})
    thr_pitch = float(metrics_cfg.get("prob_threshold", 0.5))
    onoff_cal = _get_onoff_calibration(cfg)
    onset_cal = onoff_cal["onset"]
    offset_cal = onoff_cal["offset"]
    thr_on = onset_cal["threshold"]
    thr_off = offset_cal["threshold"]
    agg_cfg = _get_aggregation_config(cfg)
    dataset_cfg = cfg.get("dataset", {}) or {}
    decode_fps = float(dataset_cfg.get("decode_fps", 0.0) or 0.0)
    hop_seconds = float(dataset_cfg.get("hop_seconds", 0.0) or 0.0)
    if hop_seconds <= 0.0 and decode_fps > 0.0:
        hop_seconds = 1.0 / decode_fps
    if decode_fps <= 0.0 and hop_seconds > 0.0:
        decode_fps = 1.0 / hop_seconds
    if decode_fps <= 0.0:
        decode_fps = 30.0
    if hop_seconds <= 0.0:
        hop_seconds = 1.0 / decode_fps
    frame_targets_cfg = dataset_cfg.get("frame_targets", {}) or {}
    event_tolerance = float(frame_targets_cfg.get("tolerance", hop_seconds))
    decoder_cfg_runtime = cfg.get("decoder", {}) or {}
    key_prior_settings = resolve_key_prior_settings(decoder_cfg_runtime.get("key_prior"))
    if key_prior_settings.enabled:
        logger.info(
            "[decoder] key prior active (ref_head=%s, apply_to=%s)",
            key_prior_settings.ref_head,
            ",".join(key_prior_settings.apply_to),
        )
    midi_low_cfg = frame_targets_cfg.get("note_min")
    key_prior_midi_low = int(midi_low_cfg) if isinstance(midi_low_cfg, (int, float)) else 21
    temporal_decoder_cfg = resolve_decoder_from_config(
        metrics_cfg,
        fallback_open={"onset": thr_on, "offset": thr_off},
    )
    decoder_onset = temporal_decoder_cfg["onset"]
    decoder_offset = temporal_decoder_cfg["offset"]
    onset_open_thr, onset_hold_thr = resolve_decoder_gates(
        decoder_onset,
        fallback_open=thr_on,
        default_hold=DECODER_DEFAULTS["onset"]["hold"],
    )
    offset_open_thr, offset_hold_thr = resolve_decoder_gates(
        decoder_offset,
        fallback_open=thr_off,
        default_hold=DECODER_DEFAULTS["offset"]["hold"],
    )
    decoder_onset["open_effective"] = onset_open_thr
    decoder_onset["hold_effective"] = onset_hold_thr
    decoder_offset["open_effective"] = offset_open_thr
    decoder_offset["hold_effective"] = offset_hold_thr
    event_proxy_accum = {
        "onset_sum": 0.0,
        "offset_sum": 0.0,
        "onset_count": 0,
        "offset_count": 0,
    }

    logger.info(
        "[eval-thresholds] onset=%.3f offset=%.3f (default=%.3f) | temps (on=%.2f, off=%.2f) bias (on=%.3f, off=%.3f)",
        thr_on,
        thr_off,
        thr_pitch,
        onset_cal["temperature"],
        offset_cal["temperature"],
        onset_cal["bias"],
        offset_cal["bias"],
    )

    onset_logit_stats: Optional[dict] = None
    offset_logit_stats: Optional[dict] = None
    onset_prob_stats: Optional[dict] = None
    offset_prob_stats: Optional[dict] = None
    onset_k_effective: Optional[int] = None
    offset_k_effective: Optional[int] = None

    if DEBUG_EVAL_METRICS:

        def _init_stats() -> dict:
            return {"min": math.inf, "max": -math.inf, "sum": 0.0, "count": 0}

        def _update_stats(stats: dict, tensor: Optional[torch.Tensor]) -> None:
            if tensor is None:
                return
            t = tensor.detach()
            if t.numel() == 0:
                return
            t_min = t.min().item()
            t_max = t.max().item()
            stats["min"] = min(stats["min"], t_min)
            stats["max"] = max(stats["max"], t_max)
            stats["sum"] += t.sum().item()
            stats["count"] += t.numel()

        def _finalize_stats(stats: dict) -> Tuple[float, float, float]:
            if stats["count"] == 0:
                nan = float("nan")
                return nan, nan, nan
            mean = stats["sum"] / stats["count"]
            return stats["min"], mean, stats["max"]

        onset_logit_stats = _init_stats()
        offset_logit_stats = _init_stats()
        onset_prob_stats = _init_stats()
        offset_prob_stats = _init_stats()

    sums = {"total": 0.0, "pitch": 0.0, "onset": 0.0, "offset": 0.0, "hand": 0.0, "clef": 0.0}
    n_batches = 0

    # metric accumulators
    loose_counts = _init_eval_metric_counts()
    strict_counts = _init_eval_metric_counts()
    legacy_counts = {
        "onset_f1": 0.0,
        "offset_f1": 0.0,
        "onset_pred_rate": 0.0,
        "offset_pred_rate": 0.0,
        "n_on": 0,
        "n_off": 0,
        "metric_n": 0,
    }
    metric_n = 0
    valid_clip_counter = 0

    def _resolve_clip_label(batch_dict: Mapping[str, Any], idx: int) -> str:
        paths = batch_dict.get("path") if isinstance(batch_dict, Mapping) else None
        if isinstance(paths, (list, tuple)) and idx < len(paths):
            return str(paths[idx])
        for key in ("clip_id", "clip_ids", "video_id", "video_ids"):
            if not isinstance(batch_dict, Mapping):
                break
            value = batch_dict.get(key)
            if value is None:
                continue
            if torch.is_tensor(value):
                if value.ndim == 0:
                    items = [value.item()]
                else:
                    items = value.tolist()
            else:
                items = value
            if isinstance(items, (list, tuple)) and idx < len(items):
                return str(items[idx])
        return f"idx={idx}"

    def _reason_to_label(reasons: set[str]) -> str:
        if any("nonfinite" in r for r in reasons):
            return "non-finite preds"
        if any(any(term in r for term in ("missing", "shape", "empty")) for r in reasons):
            return "invalid preds"
        return "invalid preds"

    def _validate_onoff_outputs(
        onset_logits: Optional[torch.Tensor],
        offset_logits: Optional[torch.Tensor],
        batch_size: int,
    ) -> Tuple[torch.Tensor, List[set[str]], Optional[torch.Tensor], Optional[torch.Tensor]]:
        valid_mask = torch.ones(batch_size, dtype=torch.bool)
        invalid_reasons: List[set[str]] = [set() for _ in range(batch_size)]

        def _mark_all(reason: str) -> None:
            if batch_size == 0:
                return
            valid_mask[:] = False
            for slots in invalid_reasons:
                slots.add(reason)

        def _check_tensor(name: str, tensor: Optional[torch.Tensor]) -> bool:
            if not torch.is_tensor(tensor):
                _mark_all(f"{name}:missing")
                return False
            if tensor.ndim == 0:
                _mark_all(f"{name}:empty")
                return False
            if tensor.shape[0] != batch_size:
                _mark_all(f"{name}:shape")
                return False
            reshaped = tensor.reshape(batch_size, -1)
            if reshaped.shape[1] == 0:
                _mark_all(f"{name}:empty")
                return False
            finite_mask = torch.isfinite(reshaped).all(dim=1)
            finite_list = finite_mask.tolist()
            for idx, ok in enumerate(finite_list):
                if not ok:
                    invalid_reasons[idx].add(f"{name}:nonfinite")
                    valid_mask[idx] = False
            return True

        onset_probs: Optional[torch.Tensor] = None
        offset_probs: Optional[torch.Tensor] = None
        onset_ok = _check_tensor("onset logits", onset_logits)
        offset_ok = _check_tensor("offset logits", offset_logits)

        if onset_ok and torch.is_tensor(onset_logits):
            onset_probs = _apply_sigmoid_calibration(
                onset_logits.detach(),
                temperature=onset_cal["temperature"],
                bias=onset_cal["bias"],
            )
            _check_tensor("onset probs", onset_probs)
        if offset_ok and torch.is_tensor(offset_logits):
            offset_probs = _apply_sigmoid_calibration(
                offset_logits.detach(),
                temperature=offset_cal["temperature"],
                bias=offset_cal["bias"],
            )
            _check_tensor("offset probs", offset_probs)

        return valid_mask, invalid_reasons, onset_probs, offset_probs

    want = ("pitch", "onset", "offset", "hand", "clef")
    class _StopEvalLoop(Exception):
        pass
    try:
        with torch.inference_mode():
            for batch in loader:
                if batch is None:
                    if not skip_empty_logged:
                        print("[train:eval] skip empty batch (all invalid)", flush=True)
                        skip_empty_logged = True
                    continue

                elapsed = perf_counter() - eval_start
                if timeout_seconds > 0 and elapsed > timeout_seconds:
                    timed_out = True
                    break

                if "video" not in batch:
                    raise KeyError("Eval batch missing 'video' tensor.")

                x = batch["video"]
                if torch.is_tensor(x):
                    batch_size = int(x.shape[0])
                else:
                    batch_size = len(batch.get("path", []))

                if warmup_start_time is None:
                    warmup_start_time = perf_counter()
                warmup_processed += int(batch_size)

                progress["count"] += int(batch_size)
                if cap_active > 0:
                    progress["count"] = min(progress["count"], cap_active)
                    if progress["count"] >= cap_active:
                        if warmup_elapsed is None and warmup_start_time is not None:
                            warmup_elapsed = perf_counter() - warmup_start_time
                        raise _StopEvalLoop()

                if (
                    warmup_elapsed is None
                    and warmup_target > 0
                    and warmup_processed >= warmup_target
                ):
                    warmup_elapsed = max(
                        (perf_counter() - warmup_start_time) if warmup_start_time is not None else 0.0,
                        1e-6,
                    )
                    throughput_live = warmup_processed / warmup_elapsed
                    if verbosity != "quiet":
                        logger.info(
                            "[train:eval] warmup throughput=%.2f win/s (%d in %.1fs)",
                            throughput_live,
                            warmup_processed,
                            warmup_elapsed,
                        )
                    warmup_logged = True

                    cap_payload = _compute_eval_cap(total_windows, pos_per_window, throughput_live)
                    new_cap = min(cap_payload["cap"], len(stratified_indices))
                    old_cap = cap_active
                    cap_driver_active = cap_payload["driver"]
                    cap_time_active = cap_payload["cap_time"]

                    if throughput_used is None:
                        cap_active = new_cap
                    else:
                        if throughput_used > 0:
                            delta_pct = (throughput_live - throughput_used) / throughput_used * 100.0
                        else:
                            delta_pct = None
                        if delta_pct is not None and abs(delta_pct) > INNER_EVAL_CACHE_TOLERANCE * 100:
                            cap_active = min(new_cap, cap_active)
                            if verbosity != "quiet" and cap_active != old_cap:
                                logger.info(
                                    "[train:eval] adjusted cap from %d→%d (live throughput %+d%%)",
                                    old_cap,
                                    cap_active,
                                    int(round(delta_pct)),
                                )
                        # retain original cap when difference within tolerance

                    throughput_used = throughput_live

                    cap_active = max(0, min(cap_active, len(stratified_indices)))
                    total_clips = cap_active
                    progress["total"] = cap_active
                    progress["count"] = min(progress["count"], cap_active)

                    if (
                        throughput_used
                        and throughput_used > 0
                        and cap_time_active is not None
                        and cap_pos > cap_time_active
                    ):
                        orig_budget = eval_wall_budget
                        budget_needed_live = int(
                            math.ceil(cap_pos / max(throughput_used, 1e-6) * INNER_EVAL_SAFETY)
                        )
                        if budget_needed_live > orig_budget:
                            if budget_needed_live > INNER_EVAL_BUDGET_MAX:
                                logger.warning(
                                    "[train:eval] requested budget %ds exceeds cap %ds; clamped. F1 variance may be high.",
                                    budget_needed_live,
                                    INNER_EVAL_BUDGET_MAX,
                                )
                                budget_needed_live = INNER_EVAL_BUDGET_MAX
                            logger.warning(
                                "[train:eval] increasing timeout to %ds (was %ds) to satisfy N_POS_MIN=%d; pos_per_window=%.2f, throughput=%.2f win/s",
                                budget_needed_live,
                                orig_budget,
                                INNER_EVAL_N_POS_MIN,
                                pos_per_window,
                                throughput_used,
                            )
                            eval_wall_budget = budget_needed_live
                            timeout_seconds = float(eval_wall_budget)

                    if not cap_logged:
                        cap_time_repr = (
                            str(cap_time_active) if cap_time_active is not None else "inf"
                        )
                        logger.info(
                            "[train:eval] cap=%d/%d (driver=%s)  cap_time=%s  cap_pos=%d",
                            cap_active,
                            total_windows,
                            cap_driver_active,
                            cap_time_repr,
                            cap_pos,
                        )
                        cap_logged = True

                have_all = all(k in batch for k in want)
                use_dummy = bool(cfg["training"].get("debug_dummy_labels", False))
                raw_tgt = {k: batch[k] for k in want} if have_all and not use_dummy else None

                use_frame = (
                    getattr(model, "head_mode", "clip") == "frame"
                    and all(k in batch for k in ("pitch_roll", "onset_roll", "offset_roll", "hand_frame", "clef_frame"))
                )
                extra_per_tile = (
                    use_frame
                    and per_tile_support is not None
                    and (per_tile_support.enabled or per_tile_support.debugger is not None)
                )
                out = model(x, return_per_tile=extra_per_tile)
                per_tile_ctx_full = None
                if per_tile_support is not None and per_tile_support.enabled and extra_per_tile:
                    per_tile_ctx_full = per_tile_support.prepare_context(out, batch)

                onset_logits_full = out.get("onset_logits")
                offset_logits_full = out.get("offset_logits")
                valid_mask, invalid_reasons, onset_probs_full, offset_probs_full = _validate_onoff_outputs(
                    onset_logits_full,
                    offset_logits_full,
                    batch_size,
                )

                valid_count = int(valid_mask.sum().item())
                if valid_count < batch_size:
                    valid_mask_list = valid_mask.tolist()
                    for idx, is_valid in enumerate(valid_mask_list):
                        if is_valid:
                            continue
                        clip_label = _resolve_clip_label(batch, idx)
                        reasons = invalid_reasons[idx]
                        reason_label = _reason_to_label(reasons)
                        detail_suffix = f" (details: {', '.join(sorted(reasons))})" if reasons else ""
                        warn_msg = f"[eval WARNING] {reason_label} for clip {clip_label}, skipping from metrics{detail_suffix}"
                        print(warn_msg, flush=True)
                        logger.warning(warn_msg)
                if valid_count == 0:
                    continue

                valid_clip_counter += valid_count
                valid_indices = valid_mask.nonzero(as_tuple=False).squeeze(1)
                valid_indices_list = valid_indices.tolist()
                index_cache: Dict[torch.device, torch.Tensor] = {}

                def _select_valid(value: Any):
                    if value is None:
                        return None
                    if torch.is_tensor(value):
                        if value.ndim == 0:
                            return value
                        if value.shape[0] != batch_size or len(valid_indices_list) == batch_size:
                            return value
                        device = value.device
                        if device not in index_cache:
                            index_cache[device] = valid_indices.to(device)
                        return value.index_select(0, index_cache[device])
                    if isinstance(value, list):
                        if len(value) != batch_size or len(valid_indices_list) == batch_size:
                            return value
                        return [value[i] for i in valid_indices_list]
                    if isinstance(value, tuple):
                        if len(value) != batch_size or len(valid_indices_list) == batch_size:
                            return value
                        return tuple(value[i] for i in valid_indices_list)
                    return value

                onset_probs_valid = _select_valid(onset_probs_full)
                offset_probs_valid = _select_valid(offset_probs_full)

                filtered_out: Dict[str, Any] = {}
                for key, value in out.items():
                    if torch.is_tensor(value):
                        filtered_out[key] = _select_valid(value)
                    else:
                        filtered_out[key] = value
                out = filtered_out

                if have_all and not use_dummy and raw_tgt is not None:
                    tgt = {}
                    for key in want:
                        val = _select_valid(raw_tgt[key])
                        if torch.is_tensor(val):
                            if key in ("pitch", "onset", "offset"):
                                val = val.float()
                            elif key in ("hand", "clef"):
                                val = val.long()
                        tgt[key] = val
                else:
                    tgt = fabricate_dummy_targets(valid_count)

                metrics_out: Dict[str, Any] = out
                heads_for_prior = cast(dict[str, torch.Tensor], {})
                onset_logits_for_prior = out.get("onset_logits")
                offset_logits_for_prior = out.get("offset_logits")
                pitch_logits_for_prior = out.get("pitch_logits")
                if torch.is_tensor(onset_logits_for_prior):
                    heads_for_prior["onset"] = onset_logits_for_prior
                if torch.is_tensor(offset_logits_for_prior):
                    heads_for_prior["offset"] = offset_logits_for_prior
                if torch.is_tensor(pitch_logits_for_prior):
                    heads_for_prior["pitch"] = pitch_logits_for_prior
                prior_logits = cast(dict[str, torch.Tensor], {})
                if len(heads_for_prior) > 0:
                    prior_logits = apply_key_prior_to_logits(
                        heads_for_prior,
                        key_prior_settings,
                        fps=decode_fps,
                        midi_low=key_prior_midi_low,
                        midi_high=None,
                    )
                if prior_logits:
                    metrics_out = dict(out)
                    for head_name, tensor in prior_logits.items():
                        metrics_out[f"{head_name}_logits"] = tensor
                    if torch.is_tensor(onset_probs_valid) and "onset" in prior_logits:
                        onset_probs_valid = _apply_sigmoid_calibration(
                            metrics_out["onset_logits"],
                            temperature=onset_cal["temperature"],
                            bias=onset_cal["bias"],
                        )
                    if torch.is_tensor(offset_probs_valid) and "offset" in prior_logits:
                        offset_probs_valid = _apply_sigmoid_calibration(
                            metrics_out["offset_logits"],
                            temperature=offset_cal["temperature"],
                            bias=offset_cal["bias"],
                        )

                onset_logits_eval = metrics_out.get("onset_logits")
                offset_logits_eval = metrics_out.get("offset_logits")
                pitch_logits_eval = metrics_out.get("pitch_logits")

                frame_batch = None
                if use_frame:
                    pitch_roll_sel = _select_valid(batch["pitch_roll"])
                    onset_roll_sel = _select_valid(batch["onset_roll"])
                    offset_roll_sel = _select_valid(batch["offset_roll"])
                    hand_frame_sel = _select_valid(batch["hand_frame"])
                    clef_frame_sel = _select_valid(batch["clef_frame"])

                    required_tensors = (pitch_roll_sel, onset_roll_sel, offset_roll_sel, hand_frame_sel, clef_frame_sel)
                    if any(sel is None or not torch.is_tensor(sel) for sel in required_tensors):
                        logger.warning("[eval] Missing frame targets after validity filtering; skipping batch.")
                        continue

                    pitch_roll_tensor = cast(torch.Tensor, pitch_roll_sel)
                    onset_roll_tensor = cast(torch.Tensor, onset_roll_sel)
                    offset_roll_tensor = cast(torch.Tensor, offset_roll_sel)
                    hand_frame_tensor = cast(torch.Tensor, hand_frame_sel)
                    clef_frame_tensor = cast(torch.Tensor, clef_frame_sel)

                    frame_batch = {
                        "pitch_roll": pitch_roll_tensor.float(),
                        "onset_roll": onset_roll_tensor.float(),
                        "offset_roll": offset_roll_tensor.float(),
                        "hand_frame": hand_frame_tensor.long(),
                        "clef_frame": clef_frame_tensor.long(),
                    }
                    per_tile_ctx = None
                    if per_tile_support is not None and per_tile_support.enabled and per_tile_ctx_full is not None:
                        per_tile_ctx = {
                            "enabled": True,
                            "heads": per_tile_ctx_full.get("heads"),
                            "mask": _select_valid(per_tile_ctx_full.get("mask")),
                            "pitch": _select_valid(per_tile_ctx_full.get("pitch")),
                            "onset": _select_valid(per_tile_ctx_full.get("onset")),
                            "offset": _select_valid(per_tile_ctx_full.get("offset")),
                        }
                    loss, parts = compute_loss_frame(
                        out,
                        frame_batch,
                        weights=w,
                        pos_rate_state=pos_rate_state,
                        update_stats=False,
                        per_tile=per_tile_ctx,
                    )
                    if per_tile_support is not None:
                        per_tile_debug = parts.pop("per_tile_debug", None)
                        per_tile_support.log_debug(
                            cast(Optional[Mapping[str, Any]], per_tile_debug),
                            step_label=f"eval:{progress['count']}",
                        )
                else:
                    if out["pitch_logits"].dim() == 3:
                        out = _time_pool_out_to_clip(out)
                        onset_probs_valid = None
                        offset_probs_valid = None
                    loss, parts = compute_loss(
                        out,
                        tgt,
                        crit,
                        w,
                        pos_rate_state=pos_rate_state,
                        update_stats=False,
                    )

                for k in sums:
                    sums[k] += parts[k]
                n_batches += 1

                lag_ms_filtered = _select_valid(batch.get("lag_ms"))
                if lag_ms_filtered is not None:
                    if torch.is_tensor(lag_ms_filtered):
                        lag_iter = lag_ms_filtered.detach().cpu().reshape(-1).tolist()
                    else:
                        lag_iter = list(lag_ms_filtered)
                    for lag_val in lag_iter:
                        if lag_val is None:
                            continue
                        try:
                            lag_ms_values.append(float(lag_val))
                        except (TypeError, ValueError):
                            continue

                lag_flags_raw = batch.get("lag_flags")
                lag_flags_filtered = _select_valid(lag_flags_raw) if lag_flags_raw is not None else None
                for flags in (lag_flags_filtered or []):
                    if not flags:
                        continue
                    if any(flag == "low_corr_zero" for flag in flags):
                        lag_low_corr += 1
                    if any(flag == "lag_timeout" for flag in flags):
                        lag_timeouts += 1

                if DEBUG_EVAL_METRICS and valid_count > 0:
                    if onset_logits_eval is not None and onset_logit_stats is not None and onset_prob_stats is not None:
                        _update_stats(onset_logit_stats, onset_logits_eval)
                        onset_probs_stats = onset_probs_valid if torch.is_tensor(onset_probs_valid) else None
                        if onset_probs_stats is None:
                            onset_probs_stats = _apply_sigmoid_calibration(
                                onset_logits_eval,
                                temperature=onset_cal["temperature"],
                                bias=onset_cal["bias"],
                            )
                            if not torch.is_tensor(onset_probs_stats):
                                onset_probs_stats = None
                        _update_stats(onset_prob_stats, onset_probs_stats)
                        if onset_k_effective is None:
                            onset_dim = onset_logits_eval.shape[-1] if onset_logits_eval.ndim > 0 else 1
                            onset_k_effective = max(1, min(int(agg_cfg["k_onset"]), onset_dim))
                    if offset_logits_eval is not None and offset_logit_stats is not None and offset_prob_stats is not None:
                        _update_stats(offset_logit_stats, offset_logits_eval)
                        offset_probs_stats = offset_probs_valid if torch.is_tensor(offset_probs_valid) else None
                        if offset_probs_stats is None:
                            offset_probs_stats = _apply_sigmoid_calibration(
                                offset_logits_eval,
                                temperature=offset_cal["temperature"],
                                bias=offset_cal["bias"],
                            )
                            if not torch.is_tensor(offset_probs_stats):
                                offset_probs_stats = None
                        _update_stats(offset_prob_stats, offset_probs_stats)
                        if offset_k_effective is None:
                            offset_dim = offset_logits_eval.shape[-1] if offset_logits_eval.ndim > 0 else 1
                            offset_k_effective = max(1, min(int(agg_cfg["k_offset"]), offset_dim))

                # --- metrics ---
                if use_frame:
                    # --- align frame targets to logits time (T -> T_logits) ---
                    if frame_batch is None:
                        logger.warning("[eval] Frame batch missing despite frame_mode; skipping batch for metrics.")
                        continue
                    if onset_logits_eval is None or offset_logits_eval is None:
                        logger.warning("[eval] Missing logits for frame-mode evaluation; skipping batch.")
                        continue
                    if not torch.is_tensor(pitch_logits_eval):
                        logger.warning("[eval] Missing pitch logits for frame-mode evaluation; skipping batch.")
                        continue
                    B, T_logits, P = onset_logits_eval.shape

                    pitch_roll = frame_batch["pitch_roll"].to(pitch_logits_eval.device)
                    onset_roll = frame_batch["onset_roll"]
                    offset_roll = frame_batch["offset_roll"]
                    hand_frame = frame_batch["hand_frame"]
                    clef_frame = frame_batch["clef_frame"]

                    if onset_roll.shape[1] != T_logits:
                        def _pool_bool_BT(x_btP, Tprime):
                            # (B,T,P) -> (B,T',P), preserving "any positive in window"
                            x = x_btP.permute(0, 2, 1)
                            x = F.adaptive_max_pool1d(x, Tprime)
                            return x.permute(0, 2, 1).contiguous()

                        def _interp_labels_BT(x_bt, Tprime):
                            x = x_bt.float().unsqueeze(1)
                            x = F.interpolate(x, size=Tprime, mode="nearest")
                            return x.squeeze(1).long()

                        onset_roll = _pool_bool_BT(onset_roll, T_logits)
                        offset_roll = _pool_bool_BT(offset_roll, T_logits)
                        hand_frame = _interp_labels_BT(hand_frame, T_logits)
                        clef_frame = _interp_labels_BT(clef_frame, T_logits)

                    onset_any = (onset_roll > 0).any(dim=-1).float()
                    offset_any = (offset_roll > 0).any(dim=-1).float()

                    loose_onset_pred, loose_onset_counts = _aggregate_onoff_predictions(
                        onset_logits_eval,
                        thr_on,
                        mode=agg_cfg["mode"],
                        k=agg_cfg["k_onset"],
                        top_k=agg_cfg["top_k"],
                        tau_sum=agg_cfg["tau_sum"],
                        temperature=onset_cal["temperature"],
                        bias=onset_cal["bias"],
                    )
                    loose_offset_pred, loose_offset_counts = _aggregate_onoff_predictions(
                        offset_logits_eval,
                        thr_off,
                        mode=agg_cfg["mode"],
                        k=agg_cfg["k_offset"],
                        top_k=agg_cfg["top_k"],
                        tau_sum=agg_cfg["tau_sum"],
                        temperature=offset_cal["temperature"],
                        bias=offset_cal["bias"],
                    )
                    strict_onset_pred, strict_onset_counts, strict_onset_mask = _aggregate_onoff_predictions(
                        onset_logits_eval,
                        thr_on,
                        mode=agg_cfg["mode"],
                        k=agg_cfg["k_onset"],
                        top_k=agg_cfg["top_k"],
                        tau_sum=agg_cfg["tau_sum"],
                        temperature=onset_cal["temperature"],
                        bias=onset_cal["bias"],
                        cap_count=agg_cfg["k_onset"],
                        return_mask=True,
                    )
                    strict_offset_pred, strict_offset_counts, strict_offset_mask = _aggregate_onoff_predictions(
                        offset_logits_eval,
                        thr_off,
                        mode=agg_cfg["mode"],
                        k=agg_cfg["k_offset"],
                        top_k=agg_cfg["top_k"],
                        tau_sum=agg_cfg["tau_sum"],
                        temperature=offset_cal["temperature"],
                        bias=offset_cal["bias"],
                        cap_count=agg_cfg["k_offset"],
                        return_mask=True,
                    )
                    loose_onset_pred = loose_onset_pred.float()
                    loose_offset_pred = loose_offset_pred.float()
                    strict_onset_pred = strict_onset_pred.float()
                    strict_offset_pred = strict_offset_pred.float()
                    strict_onset_mask_float = strict_onset_mask.float()
                    strict_offset_mask_float = strict_offset_mask.float()
                    onset_event_mask = strict_onset_mask.bool()
                    offset_event_mask = strict_offset_mask.bool()

                    pitch_roll_aligned = _align_key_mask_to(pitch_logits_eval, pitch_roll)
                    pitch_target_mask = (pitch_roll_aligned >= 0.5)
                    pitch_pred_probs = torch.sigmoid(pitch_logits_eval)
                    pitch_pred_mask = (pitch_pred_probs >= thr_pitch)
                    pitch_stats = _summarize_pitch_predictions(pitch_pred_mask, pitch_target_mask)
                    if pitch_stats is not None:
                        _accumulate_pitch_counts(loose_counts, pitch_stats)
                        _accumulate_pitch_counts(strict_counts, pitch_stats)

                    onset_probs_proxy = onset_probs_valid if torch.is_tensor(onset_probs_valid) else None
                    if onset_probs_proxy is None and "onset_logits" in metrics_out:
                        maybe_proxy = _apply_sigmoid_calibration(
                            metrics_out["onset_logits"],
                            temperature=onset_cal["temperature"],
                            bias=onset_cal["bias"],
                        )
                        if torch.is_tensor(maybe_proxy):
                            onset_probs_proxy = maybe_proxy
                    if onset_probs_proxy is not None and onset_probs_proxy.shape == strict_onset_mask_float.shape:
                        masked_onset_probs = (onset_probs_proxy.float() * strict_onset_mask_float).contiguous()
                        try:
                            onset_event_mask = _proxy_decode_mask(
                                masked_onset_probs,
                                open_thr=onset_open_thr,
                                hold_thr=onset_hold_thr,
                                min_on=decoder_onset["min_on"],
                                min_off=decoder_onset["min_off"],
                                merge_gap=decoder_onset["merge_gap"],
                                median=decoder_onset["median"],
                            )
                        except ValueError:
                            onset_event_mask = strict_onset_mask.bool()

                    offset_probs_proxy = offset_probs_valid if torch.is_tensor(offset_probs_valid) else None
                    if offset_probs_proxy is None and "offset_logits" in metrics_out:
                        maybe_proxy_off = _apply_sigmoid_calibration(
                            metrics_out["offset_logits"],
                            temperature=offset_cal["temperature"],
                            bias=offset_cal["bias"],
                        )
                        if torch.is_tensor(maybe_proxy_off):
                            offset_probs_proxy = maybe_proxy_off
                    if offset_probs_proxy is not None and offset_probs_proxy.shape == strict_offset_mask_float.shape:
                        masked_offset_probs = (offset_probs_proxy.float() * strict_offset_mask_float).contiguous()
                        try:
                            offset_event_mask = _proxy_decode_mask(
                                masked_offset_probs,
                                open_thr=offset_open_thr,
                                hold_thr=offset_hold_thr,
                                min_on=decoder_offset["min_on"],
                                min_off=decoder_offset["min_off"],
                                merge_gap=decoder_offset["merge_gap"],
                                median=decoder_offset["median"],
                            )
                        except ValueError:
                            offset_event_mask = strict_offset_mask.bool()

                    onset_pred_legacy, _ = _aggregate_onoff_predictions(
                        onset_logits_eval,
                        thr_on,
                        mode="any",
                        k=1,
                        top_k=0,
                        tau_sum=0.0,
                        temperature=onset_cal["temperature"],
                        bias=onset_cal["bias"],
                    )
                    offset_pred_legacy, _ = _aggregate_onoff_predictions(
                        offset_logits_eval,
                        thr_off,
                        mode="any",
                        k=1,
                        top_k=0,
                        tau_sum=0.0,
                        temperature=offset_cal["temperature"],
                        bias=offset_cal["bias"],
                    )
                    onset_pred_legacy = onset_pred_legacy.float()
                    offset_pred_legacy = offset_pred_legacy.float()

                    loose_counts["onset_key_sum"] += loose_onset_counts.sum().item()
                    loose_counts["offset_key_sum"] += loose_offset_counts.sum().item()
                    strict_counts["onset_key_sum"] += strict_onset_counts.sum().item()
                    strict_counts["offset_key_sum"] += strict_offset_counts.sum().item()
                    loose_counts["onset_frame_count"] += loose_onset_counts.numel()
                    loose_counts["offset_frame_count"] += loose_offset_counts.numel()
                    strict_counts["onset_frame_count"] += strict_onset_counts.numel()
                    strict_counts["offset_frame_count"] += strict_offset_counts.numel()
                    _accumulate_pred_key_histogram(loose_counts["onset_hist"], loose_onset_counts)
                    _accumulate_pred_key_histogram(loose_counts["offset_hist"], loose_offset_counts)
                    _accumulate_pred_key_histogram(strict_counts["onset_hist"], strict_onset_counts)
                    _accumulate_pred_key_histogram(strict_counts["offset_hist"], strict_offset_counts)

                    onset_gt_mask = (onset_roll > 0).float()
                    offset_gt_mask = (offset_roll > 0).float()
                    onset_gt_mask = _align_key_mask_to(strict_onset_mask_float, onset_gt_mask)
                    offset_gt_mask = _align_key_mask_to(strict_offset_mask_float, offset_gt_mask)
                    onset_gt_bool = onset_gt_mask > 0.5
                    offset_gt_bool = offset_gt_mask > 0.5

                    if onset_event_mask.ndim == 3:
                        sum_on, count_on = _event_f1_batch(
                            onset_event_mask,
                            onset_gt_bool,
                            hop_seconds,
                            event_tolerance,
                        )
                        event_proxy_accum["onset_sum"] += sum_on
                        event_proxy_accum["onset_count"] += count_on
                    if offset_event_mask.ndim == 3:
                        sum_off, count_off = _event_f1_batch(
                            offset_event_mask,
                            offset_gt_bool,
                            hop_seconds,
                            event_tolerance,
                        )
                        event_proxy_accum["offset_sum"] += sum_off
                        event_proxy_accum["offset_count"] += count_off

                    f1_on_loose = _binary_f1(loose_onset_pred.reshape(-1), onset_any.reshape(-1))
                    f1_off_loose = _binary_f1(loose_offset_pred.reshape(-1), offset_any.reshape(-1))
                    f1_on_strict = _binary_f1(strict_onset_mask_float.reshape(-1), onset_gt_mask.reshape(-1))
                    f1_off_strict = _binary_f1(strict_offset_mask_float.reshape(-1), offset_gt_mask.reshape(-1))
                    f1_on_legacy = _binary_f1(onset_pred_legacy.reshape(-1), onset_any.reshape(-1))
                    f1_off_legacy = _binary_f1(offset_pred_legacy.reshape(-1), offset_any.reshape(-1))
                    if f1_on_loose is not None:
                        loose_counts["onset_f1"] += f1_on_loose
                        loose_counts["n_on"] += 1
                    if f1_off_loose is not None:
                        loose_counts["offset_f1"] += f1_off_loose
                        loose_counts["n_off"] += 1
                    if f1_on_strict is not None:
                        strict_counts["onset_f1"] += f1_on_strict
                        strict_counts["n_on"] += 1
                    if f1_off_strict is not None:
                        strict_counts["offset_f1"] += f1_off_strict
                        strict_counts["n_off"] += 1
                    if f1_on_legacy is not None:
                        legacy_counts["onset_f1"] += f1_on_legacy
                        legacy_counts["n_on"] += 1
                    if f1_off_legacy is not None:
                        legacy_counts["offset_f1"] += f1_off_legacy
                        legacy_counts["n_off"] += 1

                    onset_pos_rate = onset_any.mean().item()
                    offset_pos_rate = offset_any.mean().item()
                    loose_counts["onset_pos_rate"] += onset_pos_rate
                    loose_counts["offset_pos_rate"] += offset_pos_rate
                    strict_counts["onset_pos_rate"] += onset_gt_mask.mean().item()
                    strict_counts["offset_pos_rate"] += offset_gt_mask.mean().item()
                    loose_counts["onset_pred_rate"] += loose_onset_pred.mean().item()
                    loose_counts["offset_pred_rate"] += loose_offset_pred.mean().item()
                    strict_counts["onset_pred_rate"] += strict_onset_mask_float.mean().item()
                    strict_counts["offset_pred_rate"] += strict_offset_mask_float.mean().item()
                    legacy_counts["onset_pred_rate"] += onset_pred_legacy.mean().item()
                    legacy_counts["offset_pred_rate"] += offset_pred_legacy.mean().item()
                    legacy_counts["metric_n"] += 1

                    hand_prob = F.softmax(out["hand_logits"], dim=-1)
                    clef_prob = F.softmax(out["clef_logits"], dim=-1)
                    hand_pred = hand_prob.argmax(dim=-1)
                    clef_pred = clef_prob.argmax(dim=-1)
                    # NOTE: hand_frame can contain -1 (unknown) when Handskeleton is missing.
                    # Ignore those frames so hand_acc reflects real supervision.
                    hand_mask = (hand_frame >= 0)
                    if bool(hand_mask.any().item()):
                        hand_acc_val = (hand_pred[hand_mask] == hand_frame[hand_mask]).float().mean().item()
                        loose_counts["hand_acc"] += hand_acc_val
                        strict_counts["hand_acc"] += hand_acc_val
                        loose_counts["hand_acc_n"] += 1
                        strict_counts["hand_acc_n"] += 1

                    clef_mask = (clef_frame >= 0)
                    if bool(clef_mask.any().item()):
                        clef_acc_val = (clef_pred[clef_mask] == clef_frame[clef_mask]).float().mean().item()
                        loose_counts["clef_acc"] += clef_acc_val
                        strict_counts["clef_acc"] += clef_acc_val
                        loose_counts["clef_acc_n"] += 1
                        strict_counts["clef_acc_n"] += 1

                    metric_n += 1


                else:
                    if onset_logits_eval is None or offset_logits_eval is None:
                        logger.warning("[eval] Missing logits for clip-mode evaluation; skipping batch.")
                        continue
                    pitch_head_eval = pitch_logits_eval
                    if torch.is_tensor(pitch_head_eval):
                        pitch_probs = torch.sigmoid(pitch_head_eval)
                        pitch_pred_mask = (pitch_probs >= thr_pitch)
                        pitch_gt_raw = tgt.get("pitch")
                        if torch.is_tensor(pitch_gt_raw):
                            pitch_gt_mask = (pitch_gt_raw >= 0.5)
                            if pitch_gt_mask.shape != pitch_pred_mask.shape:
                                if pitch_pred_mask.dim() == 3 and pitch_gt_mask.dim() == 3:
                                    pitch_gt_mask = _align_key_mask_to(pitch_pred_mask, pitch_gt_mask)
                                else:
                                    logger.warning(
                                        "[eval] Pitch target shape %s does not match predictions %s; skipping batch stats.",
                                        tuple(pitch_gt_mask.shape),
                                        tuple(pitch_pred_mask.shape),
                                    )
                                    pitch_gt_mask = None
                            if pitch_gt_mask is not None:
                                pitch_stats = _summarize_pitch_predictions(pitch_pred_mask, pitch_gt_mask)
                                if pitch_stats is not None:
                                    _accumulate_pitch_counts(loose_counts, pitch_stats)
                                    _accumulate_pitch_counts(strict_counts, pitch_stats)

                    hand_pred = F.softmax(out["hand_logits"], dim=-1).argmax(dim=-1)
                    clef_pred = F.softmax(out["clef_logits"], dim=-1).argmax(dim=-1)
                    hand_gt = tgt.get("hand")
                    if torch.is_tensor(hand_gt):
                        hand_mask = (hand_gt >= 0)
                        if bool(hand_mask.any().item()):
                            hand_acc_val = (hand_pred[hand_mask] == hand_gt[hand_mask]).float().mean().item()
                            loose_counts["hand_acc"] += hand_acc_val
                            strict_counts["hand_acc"] += hand_acc_val
                            loose_counts["hand_acc_n"] += 1
                            strict_counts["hand_acc_n"] += 1

                    clef_gt = tgt.get("clef")
                    if torch.is_tensor(clef_gt):
                        clef_mask = (clef_gt >= 0)
                        if bool(clef_mask.any().item()):
                            clef_acc_val = (clef_pred[clef_mask] == clef_gt[clef_mask]).float().mean().item()
                            loose_counts["clef_acc"] += clef_acc_val
                            strict_counts["clef_acc"] += clef_acc_val
                            loose_counts["clef_acc_n"] += 1
                            strict_counts["clef_acc_n"] += 1

                    loose_onset_pred, _ = _aggregate_onoff_predictions(
                        onset_logits_eval,
                        thr_on,
                        mode=agg_cfg["mode"],
                        k=agg_cfg["k_onset"],
                        top_k=agg_cfg["top_k"],
                        tau_sum=agg_cfg["tau_sum"],
                        temperature=onset_cal["temperature"],
                        bias=onset_cal["bias"],
                    )
                    loose_offset_pred, _ = _aggregate_onoff_predictions(
                        offset_logits_eval,
                        thr_off,
                        mode=agg_cfg["mode"],
                        k=agg_cfg["k_offset"],
                        top_k=agg_cfg["top_k"],
                        tau_sum=agg_cfg["tau_sum"],
                        temperature=offset_cal["temperature"],
                        bias=offset_cal["bias"],
                    )
                    strict_onset_pred, _, strict_onset_mask = _aggregate_onoff_predictions(
                        onset_logits_eval,
                        thr_on,
                        mode=agg_cfg["mode"],
                        k=agg_cfg["k_onset"],
                        top_k=agg_cfg["top_k"],
                        tau_sum=agg_cfg["tau_sum"],
                        temperature=onset_cal["temperature"],
                        bias=onset_cal["bias"],
                        cap_count=agg_cfg["k_onset"],
                        return_mask=True,
                    )
                    strict_offset_pred, _, strict_offset_mask = _aggregate_onoff_predictions(
                        offset_logits_eval,
                        thr_off,
                        mode=agg_cfg["mode"],
                        k=agg_cfg["k_offset"],
                        top_k=agg_cfg["top_k"],
                        tau_sum=agg_cfg["tau_sum"],
                        temperature=offset_cal["temperature"],
                        bias=offset_cal["bias"],
                        cap_count=agg_cfg["k_offset"],
                        return_mask=True,
                    )
                    loose_onset_pred = loose_onset_pred.float()
                    loose_offset_pred = loose_offset_pred.float()
                    strict_onset_pred = strict_onset_pred.float()
                    strict_offset_pred = strict_offset_pred.float()
                    strict_onset_mask_float = strict_onset_mask.float()
                    strict_offset_mask_float = strict_offset_mask.float()

                    onset_pred_legacy, _ = _aggregate_onoff_predictions(
                        onset_logits_eval,
                        thr_on,
                        mode="any",
                        k=1,
                        top_k=0,
                        tau_sum=0.0,
                        temperature=onset_cal["temperature"],
                        bias=onset_cal["bias"],
                    )
                    offset_pred_legacy, _ = _aggregate_onoff_predictions(
                        offset_logits_eval,
                        thr_off,
                        mode="any",
                        k=1,
                        top_k=0,
                        tau_sum=0.0,
                        temperature=offset_cal["temperature"],
                        bias=offset_cal["bias"],
                    )
                    onset_pred_legacy = onset_pred_legacy.float()
                    offset_pred_legacy = offset_pred_legacy.float()

                    onset_gt = (tgt["onset"] >= 0.5).float()
                    offset_gt = (tgt["offset"] >= 0.5).float()
                    onset_gt_bin = onset_gt.any(dim=-1)
                    offset_gt_bin = offset_gt.any(dim=-1)

                    onset_f1_loose = _binary_f1(loose_onset_pred, onset_gt_bin)
                    offset_f1_loose = _binary_f1(loose_offset_pred, offset_gt_bin)
                    onset_f1_strict = _binary_f1(strict_onset_mask_float.reshape(-1), onset_gt.reshape(-1))
                    offset_f1_strict = _binary_f1(strict_offset_mask_float.reshape(-1), offset_gt.reshape(-1))
                    onset_f1_legacy = _binary_f1(onset_pred_legacy, onset_gt_bin)
                    offset_f1_legacy = _binary_f1(offset_pred_legacy, offset_gt_bin)
                    if onset_f1_loose is not None:
                        loose_counts["onset_f1"] += onset_f1_loose
                        loose_counts["n_on"] += 1
                    if offset_f1_loose is not None:
                        loose_counts["offset_f1"] += offset_f1_loose
                        loose_counts["n_off"] += 1
                    if onset_f1_strict is not None:
                        strict_counts["onset_f1"] += onset_f1_strict
                        strict_counts["n_on"] += 1
                    if offset_f1_strict is not None:
                        strict_counts["offset_f1"] += offset_f1_strict
                        strict_counts["n_off"] += 1
                    if onset_f1_legacy is not None:
                        legacy_counts["onset_f1"] += onset_f1_legacy
                        legacy_counts["n_on"] += 1
                    if offset_f1_legacy is not None:
                        legacy_counts["offset_f1"] += offset_f1_legacy
                        legacy_counts["n_off"] += 1

                    onset_pos_rate = onset_gt_bin.mean().item()
                    offset_pos_rate = offset_gt_bin.mean().item()
                    loose_counts["onset_pos_rate"] += onset_pos_rate
                    loose_counts["offset_pos_rate"] += offset_pos_rate
                    strict_counts["onset_pos_rate"] += onset_gt.mean().item()
                    strict_counts["offset_pos_rate"] += offset_gt.mean().item()
                    loose_counts["onset_pred_rate"] += loose_onset_pred.mean().item()
                    loose_counts["offset_pred_rate"] += loose_offset_pred.mean().item()
                    strict_counts["onset_pred_rate"] += strict_onset_mask_float.mean().item()
                    strict_counts["offset_pred_rate"] += strict_offset_mask_float.mean().item()
                    metric_n += 1
        if warmup_elapsed is not None and not warmup_logged:
            throughput_live_fallback = warmup_processed / max(warmup_elapsed, 1e-6)
            if verbosity != "quiet":
                logger.info(
                    "[train:eval] warmup throughput=%.2f win/s (%d in %.1fs)",
                    throughput_live_fallback,
                    warmup_processed,
                    warmup_elapsed,
                )
            warmup_logged = True
            throughput_used = throughput_live_fallback
            cap_payload = _compute_eval_cap(
                total_windows,
                pos_per_window,
                throughput_live_fallback if throughput_live_fallback > 0 else None,
            )
            cap_driver_active = cap_payload["driver"]
            cap_time_active = cap_payload["cap_time"]
            cap_active = min(cap_active, cap_payload["cap"])
            total_clips = cap_active
            progress["total"] = cap_active
            progress["count"] = min(progress["count"], cap_active)
        if not cap_logged:
            cap_time_repr = str(cap_time_active) if cap_time_active is not None else "inf"
            logger.info(
                "[train:eval] cap=%d/%d (driver=%s)  cap_time=%s  cap_pos=%d",
                cap_active,
                total_windows,
                cap_driver_active,
                cap_time_repr,
                cap_pos,
            )
            cap_logged = True
    except _StopEvalLoop:
        pass
    finally:
        stop_event.set()
        _join_thread(heartbeat_thread)
        _join_thread(watchdog_thread)
        torch.set_num_threads(num_threads_prev)
        if interop_prev is not None and hasattr(torch, "set_num_interop_threads"):
            try:
                torch.set_num_interop_threads(int(interop_prev))
            except RuntimeError:
                pass
        if moved_to_cpu:
            model.to(original_device)
            _move_optimizer_state(optimizer, original_device)
        if prev_training:
            model.train()
        else:
            model.eval()

    elapsed_total = perf_counter() - eval_start
    print(f"[train:eval] done dt={elapsed_total:.1f}s", flush=True)

    sorted_lag = sorted(lag_ms_values)
    lag_mean = (sum(sorted_lag) / len(sorted_lag)) if sorted_lag else 0.0
    lag_median = _compute_percentile(sorted_lag, 50.0)
    lag_p95 = _compute_percentile(sorted_lag, 95.0)
    print(
        f"[train:eval] A/V lag ms: mean={lag_mean:.1f}, median={lag_median:.1f}, p95={lag_p95:.1f}, low_corr={lag_low_corr}, timeouts={lag_timeouts}",
        flush=True,
    )
    logger.info(
        "[train:eval] A/V lag ms: mean=%.1f median=%.1f p95=%.1f low_corr=%d timeouts=%d",
        lag_mean,
        lag_median,
        lag_p95,
        lag_low_corr,
        lag_timeouts,
    )

    if timed_out:
        timeout_label = int(round(timeout_seconds / 60.0)) if timeout_seconds > 0 else 0
        print(f"[train:eval] timeout after {timeout_label}m; skipping metrics", flush=True)
        logger.warning("[train:eval] timeout after %sm; skipping metrics", timeout_label)
        return None
    have_valid_metrics = valid_clip_counter > 0

    if DEBUG_EVAL_METRICS and onset_logit_stats is not None and offset_logit_stats is not None:
        onset_logit_min, onset_logit_mean, onset_logit_max = _finalize_stats(onset_logit_stats)
        offset_logit_min, offset_logit_mean, offset_logit_max = _finalize_stats(offset_logit_stats)
        onset_prob_min, onset_prob_mean, onset_prob_max = _finalize_stats(onset_prob_stats or _init_stats())
        offset_prob_min, offset_prob_mean, offset_prob_max = _finalize_stats(offset_prob_stats or _init_stats())
        onset_k_report = onset_k_effective if onset_k_effective is not None else int(agg_cfg["k_onset"])
        offset_k_report = offset_k_effective if offset_k_effective is not None else int(agg_cfg["k_offset"])

        if not math.isfinite(onset_logit_min):
            onset_logit_min = 0.0
        if not math.isfinite(onset_logit_mean):
            onset_logit_mean = 0.0
        if not math.isfinite(onset_logit_max):
            onset_logit_max = 0.0
        if not math.isfinite(offset_logit_min):
            offset_logit_min = 0.0
        if not math.isfinite(offset_logit_mean):
            offset_logit_mean = 0.0
        if not math.isfinite(offset_logit_max):
            offset_logit_max = 0.0
        if not math.isfinite(onset_prob_min):
            onset_prob_min = 0.0
        if not math.isfinite(onset_prob_mean):
            onset_prob_mean = 0.0
        if not math.isfinite(onset_prob_max):
            onset_prob_max = 0.0
        if not math.isfinite(offset_prob_min):
            offset_prob_min = 0.0
        if not math.isfinite(offset_prob_mean):
            offset_prob_mean = 0.0
        if not math.isfinite(offset_prob_max):
            offset_prob_max = 0.0

        print(
            f"[train:eval-debug] onset logits min={onset_logit_min:.4f} mean={onset_logit_mean:.4f} max={onset_logit_max:.4f} | "
            f"offset logits min={offset_logit_min:.4f} mean={offset_logit_mean:.4f} max={offset_logit_max:.4f}",
            flush=True,
        )
        print(
            f"[train:eval-debug] onset probs  min={onset_prob_min:.4f} mean={onset_prob_mean:.4f} max={onset_prob_max:.4f} | "
            f"offset probs  min={offset_prob_min:.4f} mean={offset_prob_mean:.4f} max={offset_prob_max:.4f}",
            flush=True,
        )
        print(
            f"[train:eval-debug] thresholds onset={thr_on:.3f} (k={onset_k_report}) offset={thr_off:.3f} (k={offset_k_report})",
            flush=True,
        )

    # averages
    losses = {k: sums[k] / max(1, n_batches) for k in sums}
    def _finalize_branch_counts(counts: Dict[str, Any]) -> Dict[str, float]:
        branch: Dict[str, float] = {}
        denom = max(1, metric_n)
        tp = counts["pitch_pos_tp"]
        fp = counts["pitch_pos_fp"]
        fn = counts["pitch_pos_fn"]
        pitch_denom = 2 * tp + fp + fn
        pitch_pos_f1 = (2 * tp / pitch_denom) if pitch_denom > 0 else 0.0
        frame_total = counts["pitch_frame_total"]
        pitch_frame_acc = (counts["pitch_frame_match"] / frame_total) if frame_total > 0 else 0.0
        # Pitch metric used in reports/papers: per-key micro F1 on positives (pitch_pos_f1).
        # Frame-exact accuracy remains as a debugging aid and is not treated as a headline score.
        branch["pitch_pos_f1"] = pitch_pos_f1
        branch["pitch_frame_exact_acc"] = pitch_frame_acc
        hand_denom = int(counts.get("hand_acc_n", 0))
        clef_denom = int(counts.get("clef_acc_n", 0))
        branch["hand_acc"] = (counts["hand_acc"] / hand_denom) if hand_denom > 0 else 0.0
        branch["clef_acc"] = (counts["clef_acc"] / clef_denom) if clef_denom > 0 else 0.0
        branch["onset_f1"] = counts["onset_f1"] / max(1, counts.get("n_on", 0))
        branch["offset_f1"] = counts["offset_f1"] / max(1, counts.get("n_off", 0))
        branch["onset_pos_rate"] = counts["onset_pos_rate"] / denom
        branch["offset_pos_rate"] = counts["offset_pos_rate"] / denom
        branch["onset_pred_rate"] = counts["onset_pred_rate"] / denom
        branch["offset_pred_rate"] = counts["offset_pred_rate"] / denom

        onset_frames = counts["onset_frame_count"]
        offset_frames = counts["offset_frame_count"]
        if onset_frames > 0:
            onset_hist = counts["onset_hist"]
            branch["mean_pred_keys_per_frame_onset"] = counts["onset_key_sum"] / onset_frames
            branch["pred_keys_hist_onset_0"] = onset_hist[0] / onset_frames
            branch["pred_keys_hist_onset_1"] = onset_hist[1] / onset_frames
            branch["pred_keys_hist_onset_2"] = onset_hist[2] / onset_frames
            branch["pred_keys_hist_onset_3"] = onset_hist[3] / onset_frames
            branch["pred_keys_hist_onset_ge4"] = onset_hist[4] / onset_frames
        else:
            branch["mean_pred_keys_per_frame_onset"] = 0.0
            branch["pred_keys_hist_onset_0"] = 0.0
            branch["pred_keys_hist_onset_1"] = 0.0
            branch["pred_keys_hist_onset_2"] = 0.0
            branch["pred_keys_hist_onset_3"] = 0.0
            branch["pred_keys_hist_onset_ge4"] = 0.0

        if offset_frames > 0:
            offset_hist = counts["offset_hist"]
            branch["mean_pred_keys_per_frame_offset"] = counts["offset_key_sum"] / offset_frames
            branch["pred_keys_hist_offset_0"] = offset_hist[0] / offset_frames
            branch["pred_keys_hist_offset_1"] = offset_hist[1] / offset_frames
            branch["pred_keys_hist_offset_2"] = offset_hist[2] / offset_frames
            branch["pred_keys_hist_offset_3"] = offset_hist[3] / offset_frames
            branch["pred_keys_hist_offset_ge4"] = offset_hist[4] / offset_frames
        else:
            branch["mean_pred_keys_per_frame_offset"] = 0.0
            branch["pred_keys_hist_offset_0"] = 0.0
            branch["pred_keys_hist_offset_1"] = 0.0
            branch["pred_keys_hist_offset_2"] = 0.0
            branch["pred_keys_hist_offset_3"] = 0.0
            branch["pred_keys_hist_offset_ge4"] = 0.0

        return branch

    loose_branch = _finalize_branch_counts(loose_counts)
    strict_branch = _finalize_branch_counts(strict_counts)

    metrics_any = dict(loose_branch)
    metrics_any["onset_f1"] = legacy_counts["onset_f1"] / max(1, legacy_counts.get("n_on", 0))
    metrics_any["offset_f1"] = legacy_counts["offset_f1"] / max(1, legacy_counts.get("n_off", 0))
    metrics_any["onset_pred_rate"] = legacy_counts["onset_pred_rate"] / max(1, legacy_counts.get("metric_n", 0))
    metrics_any["offset_pred_rate"] = legacy_counts["offset_pred_rate"] / max(1, legacy_counts.get("metric_n", 0))

    onset_event_f1 = event_proxy_accum["onset_sum"] / event_proxy_accum["onset_count"] if event_proxy_accum["onset_count"] > 0 else 0.0
    offset_event_f1 = event_proxy_accum["offset_sum"] / event_proxy_accum["offset_count"] if event_proxy_accum["offset_count"] > 0 else 0.0
    event_f1_mean = 0.5 * (onset_event_f1 + offset_event_f1)

    if not have_valid_metrics:
        warn_msg = "[eval WARNING] No valid clips to score after filtering. Metrics set to 0."
        print(warn_msg, flush=True)
        logger.warning(warn_msg)
        loose_branch = {k: 0.0 for k in loose_branch.keys()}
        strict_branch = {k: 0.0 for k in strict_branch.keys()}
        metrics_any = {k: 0.0 for k in metrics_any.keys()}
        onset_event_f1 = 0.0
        offset_event_f1 = 0.0
        event_f1_mean = 0.0

    loose_prefixed = {f"loose_{k}": v for k, v in loose_branch.items()}
    strict_prefixed = {f"strict_{k}": v for k, v in strict_branch.items()}

    decoder_metrics = {
        "decoder_onset_open": float(decoder_onset.get("open_effective", onset_open_thr)),
        "decoder_onset_hold": float(decoder_onset.get("hold_effective", onset_hold_thr)),
        "decoder_onset_min_on": float(decoder_onset["min_on"]),
        "decoder_onset_merge_gap": float(decoder_onset["merge_gap"]),
        "decoder_offset_open": float(decoder_offset.get("open_effective", offset_open_thr)),
        "decoder_offset_hold": float(decoder_offset.get("hold_effective", offset_hold_thr)),
        "decoder_offset_min_off": float(decoder_offset["min_off"]),
        "decoder_offset_merge_gap": float(decoder_offset["merge_gap"]),
    }

    event_metrics = {
        "event_f1_onset_proxy": float(onset_event_f1),
        "event_f1_offset_proxy": float(offset_event_f1),
        "event_f1_mean_proxy": float(event_f1_mean),
    }

    val_metrics = {**losses, **loose_prefixed, **strict_prefixed, **event_metrics, **decoder_metrics}
    legacy_metrics = {**losses, **metrics_any, **event_metrics, **decoder_metrics}

    def _fmt_metrics_line(items: Mapping[str, float]):
        return " ".join(f"{k}={v:.3f}\t" for k, v in items.items())

    loose_line = _fmt_metrics_line({**losses, **loose_branch})
    strict_line = _fmt_metrics_line({**losses, **strict_branch})
    legacy_line = _fmt_metrics_line(legacy_metrics)
    print(f"[loose] {loose_line}\n")
    print(f"[strict] {strict_line}\n")
    print(f"[any] {legacy_line}\n")
    pitch_tp = loose_counts["pitch_pos_tp"]
    pitch_fp = loose_counts["pitch_pos_fp"]
    pitch_fn = loose_counts["pitch_pos_fn"]
    pitch_targets = loose_counts["pitch_targets_pos"]
    pitch_preds = loose_counts["pitch_preds_pos"]
    pitch_line = (
        f"pitch_pos_f1={loose_branch.get('pitch_pos_f1', 0.0):.3f}\t"
        f"thr={thr_pitch:.3f}\t"
        f"targets_pos={pitch_targets:.0f}\t"
        f"preds_pos={pitch_preds:.0f}\t"
        f"tp={pitch_tp:.0f}\t"
        f"fp={pitch_fp:.0f}\t"
        f"fn={pitch_fn:.0f}"
    )
    print(f"[pitch] {pitch_line}\n")
    event_line = (
        f"onset={onset_event_f1:.3f}\t offset={offset_event_f1:.3f}\t mean={event_f1_mean:.3f} "
        f"(clips_on={event_proxy_accum['onset_count']} clips_off={event_proxy_accum['offset_count']})"
    )
    print(f"[event-proxy] {event_line}\n")
    quiet_extra = {QUIET_INFO_FLAG: True}
    logger.info("[loose] %s", loose_line, extra=quiet_extra)
    logger.info("[strict] %s", strict_line, extra=quiet_extra)
    logger.info("[any] %s", legacy_line, extra=quiet_extra)
    logger.info("[pitch] %s", pitch_line, extra=quiet_extra)
    logger.info("[event-proxy] %s", event_line, extra=quiet_extra)

    calibration_line = (
        f"thr.onset={thr_on:.3f} thr.offset={thr_off:.3f} "
        f"k.onset={int(agg_cfg['k_onset'])} k.offset={int(agg_cfg['k_offset'])} "
        f"temp.onset={float(onset_cal['temperature']):.3f} temp.offset={float(offset_cal['temperature']):.3f} "
        f"bias.onset={float(onset_cal['bias']):+.3f} bias.offset={float(offset_cal['bias']):+.3f}"
    )
    print(f"[calibration] {calibration_line}")
    logger.info("[calibration] %s", calibration_line, extra=quiet_extra)

    decoder_onset_line = (
        f"decoder.onset: open={decoder_onset.get('open_effective', onset_open_thr):.3f} "
        f"hold={decoder_onset.get('hold_effective', onset_hold_thr):.3f} "
        f"min_on={int(decoder_onset['min_on'])} "
        f"merge_gap={int(decoder_onset['merge_gap'])}"
    )
    decoder_offset_line = (
        f"decoder.offset: open={decoder_offset.get('open_effective', offset_open_thr):.3f} "
        f"hold={decoder_offset.get('hold_effective', offset_hold_thr):.3f} "
        f"min_off={int(decoder_offset['min_off'])} "
        f"merge_gap={int(decoder_offset['merge_gap'])}"
    )
    print(f"[decoder] {decoder_onset_line}")
    print(f"[decoder] {decoder_offset_line}\n")
    logger.info("[decoder] %s", decoder_onset_line, extra=quiet_extra)
    logger.info("[decoder] %s", decoder_offset_line, extra=quiet_extra)

    processed_total = progress.get("count", 0)
    throughput_for_cache = throughput_used if throughput_used and throughput_used > 0 else processed_total / max(elapsed_total, 1e-6)
    if not math.isfinite(throughput_for_cache):
        throughput_for_cache = 0.0
    cache_payload = {
        "throughput_win_per_s": float(throughput_for_cache),
        "pos_per_window": float(pos_per_window),
        "updated": datetime.utcnow().isoformat(timespec="seconds"),
    }
    _store_inner_eval_cache(cache_payload)

    return val_metrics

def main():
    ap = argparse.ArgumentParser()
    ap.add_argument("--config", default="configs/config_pianovam_fast.yaml")
    ap.add_argument("--train-split", choices=["train", "val", "test"], help="Dataset split for training")
    ap.add_argument("--val-split", choices=["train", "val", "test"], help="Validation split")
    ap.add_argument("--max-clips", type=int)
    ap.add_argument("--frames", type=int)
    ap.add_argument("--seed", type=int, help="Seed for RNGs and dataloader shuffling")
    ap.add_argument(
        "--deterministic",
        action=argparse.BooleanOptionalAction,
        default=None,
        help="Toggle deterministic torch backends (default: config or enabled)",
    )
    ap.add_argument(
        "--verbose",
        choices=["quiet", "info", "debug"],
        help="Logging verbosity (default: quiet or $TIVIT_VERBOSE)",
    )
    ap.add_argument("--smoke", action="store_true", help="Run a quick synthetic pass")
    args = ap.parse_args()
    global CONFIG_PATH
    CONFIG_PATH = Path(args.config).expanduser()

    args.verbose = configure_verbosity(args.verbose)

    cfg = dict(load_config(CONFIG_PATH))
    dataset_name = cfg.get("dataset", {}).get("name", "").lower()
    model_backend = _resolve_backend_label(cfg)
    seed = resolve_seed(args.seed, cfg)
    deterministic = resolve_deterministic_flag(args.deterministic, cfg)
    exp_cfg = cfg.setdefault("experiment", {})
    exp_cfg["seed"] = seed
    exp_cfg["deterministic"] = deterministic

    configure_determinism(seed, deterministic)
    logger.info(
        "[determinism] seed=%d deterministic=%s",
        seed,
        "on" if deterministic else "off",
        extra={QUIET_INFO_FLAG: True},
    )

    faulthandler.enable()
    try:
        faulthandler.register(signal.SIGUSR1, all_threads=True)
    except (AttributeError, RuntimeError, ValueError, OSError):
        pass
    if args.max_clips is not None:
        cfg["dataset"]["max_clips"] = args.max_clips
    if args.frames is not None:
        cfg["dataset"]["frames"] = args.frames
        
    if args.smoke:
        logger.info("Running smoke test")
        model = build_model(cfg)
        x = torch.randn(1, 4, 3, 224, 224)
        out = model(x)
        logger.info("Smoke forward keys: %s", list(out.keys()))
        return
        
    freeze_epochs = int(cfg.get("train", {}).get("freeze_backbone_epochs", 0))
    ckpt_dir, log_root = ensure_dirs(cfg)

    # Build experiment-specific log dir
    exp_name = cfg.get("experiment", {}).get("name", "default")
    log_dir = log_root / exp_name
    log_dir.mkdir(parents=True, exist_ok=True)

    log_cfg = cfg.get("logging", {})
    use_tb = bool(log_cfg.get("tensorboard", False))
    writer = SummaryWriter(log_dir) if use_tb else None
    
    # Data
    train_split = args.train_split or cfg["dataset"].get("split_train") or cfg["dataset"].get("split") or "train"
    val_split = args.val_split or cfg["dataset"].get("split_val") or cfg["dataset"].get("split") or "val"
    train_loader = make_dataloader(cfg, split=train_split, seed=seed)
    train_base_dataset = _unwrap_dataset(getattr(train_loader, "dataset", train_loader))
    # Helper that wires tile→key masks plus optional debug summaries into the training step.
    per_tile_train_support = PerTileSupport(cfg, train_base_dataset, phase="train")

    # If you have a dedicated val split, use it; otherwise reuse "test" as a stand-in.
    val_loader = None
    if cfg["training"].get("eval_freq", 0):
        # try to build test or val loader
        try:
            val_loader = make_dataloader(cfg, split=val_split, seed=seed)
        except Exception:
            try:
                test_split = cfg["dataset"].get("split_test") or cfg["dataset"].get("split") or "test"
                val_loader = make_dataloader(cfg, split=test_split, seed=seed)
            except Exception:
                val_loader = None

    per_tile_eval_support = None
    val_base_dataset = None
    if val_loader is not None:
        val_loader = _prepare_inner_eval_loader(cfg, val_loader)
        val_base_dataset = _unwrap_dataset(getattr(val_loader, "dataset", val_loader))
        # Mirrors the train-side helper so inner eval can materialize the same masks/logging.
        per_tile_eval_support = PerTileSupport(cfg, val_base_dataset, phase="eval")
    
    # Model & optimizer
    model = build_model(cfg)
    tiling_debug_active = logger.isEnabledFor(logging.DEBUG)
    if tiling_debug_active and hasattr(model, "enable_tiling_debug"):
        try:
            model.enable_tiling_debug()
        except Exception as exc:  # pragma: no cover - defensive guard
            logger.debug("Failed to enable tiling debug logging: %s", exc)
    
    # --- diag: baseline random prediction stats right after init (removable) ---
    _baseline_batch = None
    try:
        _baseline_batch = next(iter(train_loader))
    except StopIteration:
        logger.warning("No batches available for baseline prediction check.")
    except Exception as exc:  # pragma: no cover - defensive logging
        logger.warning("Could not grab batch for baseline prediction check: %s", exc)
    if _baseline_batch is not None and isinstance(_baseline_batch, dict) and "video" in _baseline_batch:
        video = _baseline_batch["video"]
        model_device = next(model.parameters()).device
        dtype = video.dtype if torch.is_floating_point(video) else torch.float32
        rand_input = torch.rand(video.shape, device=model_device, dtype=dtype)
        model_mode = model.training
        model.eval()
        with torch.no_grad():
            init_out = model(rand_input)
        init_stats = {
            "onset": _prediction_stats_from_logits(init_out.get("onset_logits")),
            "offset": _prediction_stats_from_logits(init_out.get("offset_logits")),
        }
        _log_prediction_stats("init_random", init_stats, writer=writer, step=0)
        if model_mode:
            model.train()
        del rand_input, init_out
    _baseline_batch = None  
    # --- End of diag: baseline random prediction stats right after init (removable) ---
    
    def build_optimizer(model, optim_cfg):
        base_lr = float(optim_cfg["learning_rate"])
        wd = float(optim_cfg.get("weight_decay", 0.0))
        head_lr_mult = float(optim_cfg.get("head_lr_multiplier", 5.0))
        onset_lr_mult = float(optim_cfg.get("onset_lr_multiplier", head_lr_mult))
        offset_lr_mult = float(optim_cfg.get("offset_lr_multiplier", head_lr_mult))
        onset_wd = float(optim_cfg.get("onset_weight_decay", wd * float(optim_cfg.get("onset_weight_decay_multiplier", 1.0))))
        offset_wd = float(optim_cfg.get("offset_weight_decay", wd * float(optim_cfg.get("offset_weight_decay_multiplier", 1.0))))

        base_params: list[torch.nn.Parameter] = []
        onset_params: list[torch.nn.Parameter] = []
        offset_params: list[torch.nn.Parameter] = []
        for name, p in model.named_parameters():
            if not p.requires_grad:
                continue
            lname = name.lower()
            if "offset" in lname:
                offset_params.append(p)
            elif "onset" in lname:
                onset_params.append(p)
            else:
                base_params.append(p)

        param_groups = []
        if base_params:
            param_groups.append({"params": base_params, "lr": base_lr, "weight_decay": wd})
        if onset_params:
            param_groups.append({
                "params": onset_params,
                "lr": base_lr * onset_lr_mult,
                "weight_decay": onset_wd,
            })
        if offset_params:
            param_groups.append({
                "params": offset_params,
                "lr": base_lr * offset_lr_mult,
                "weight_decay": offset_wd,
            })

        if not param_groups:
            raise RuntimeError("No trainable parameters found for optimizer setup")

        opt = torch.optim.AdamW(param_groups)

        num_base = sum(p.numel() for p in base_params)
        num_onset = sum(p.numel() for p in onset_params)
        num_offset = sum(p.numel() for p in offset_params)
        logger.info(
            "[OPT] base params: %s @ lr=%.2e wd=%.2e | onset: %s @ lr=%.2e wd=%.2e | offset: %s @ lr=%.2e wd=%.2e",
            f"{num_base:,}",
            base_lr,
            wd,
            f"{num_onset:,}",
            base_lr * onset_lr_mult,
            onset_wd,
            f"{num_offset:,}",
            base_lr * offset_lr_mult,
            offset_wd,
        )
        return opt

    optimizer = build_optimizer(model, cfg["training"])

    loss_weights_cfg = cfg["training"]["loss_weights"]
    head_cfgs = _resolve_onoff_loss_config(loss_weights_cfg)
    ema_alpha = float(loss_weights_cfg.get("onoff_pos_weight_ema_alpha", 0.05))

    def _uses_ema(head_cfg: Mapping[str, Any]) -> bool:
        mode = str(head_cfg.get("pos_weight_mode", "adaptive")).lower()
        loss_mode = str(head_cfg.get("loss", "bce_pos")).lower()
        return mode == "ema" and loss_mode in {"bce_pos", "bce", "bce_with_logits"}

    ema_heads = [head for head, cfg_head in head_cfgs.items() if _uses_ema(cfg_head)]
    pos_rate_state = OnOffPosWeightEMA(ema_alpha) if ema_heads else None

    def _describe_head(head: str, cfg_head: Mapping[str, Any]) -> str:
        mode = str(cfg_head.get("loss", "bce_pos")).lower()
        bits: List[str] = [mode]
        if mode in {"focal", "focal_bce"}:
            bits.append(f"gamma={float(cfg_head.get('focal_gamma', 2.0)):.2f}")
            bits.append(f"alpha={float(cfg_head.get('focal_alpha', 0.25)):.2f}")
        else:
            pw_mode = str(cfg_head.get("pos_weight_mode", "adaptive")).lower()
            bits.append(f"pos={pw_mode}")
            if pw_mode == "fixed" and cfg_head.get("pos_weight") is not None:
                bits.append(f"pw={float(cfg_head['pos_weight']):.3f}")
            if pw_mode == "ema" and head in ema_heads:
                bits.append(f"ema={ema_alpha:.4f}")
        prior_w = float(cfg_head.get("prior_weight", 0.0))
        if prior_w > 0.0:
            bits.append(f"prior(mean={float(cfg_head.get('prior_mean', 0.12)):.3f},w={prior_w:.3f})")
        return f"{head}=" + ",".join(bits)

    mode_msg = "[loss:onoff] " + " | ".join(_describe_head(head, cfg_head) for head, cfg_head in head_cfgs.items())
    print(mode_msg)
    logger.info(mode_msg, extra={QUIET_INFO_FLAG: True})

    def _snapshot_trainer_state() -> Optional[Dict[str, Any]]:
        if pos_rate_state is None:
            return None
        return {"pos_rate_ema": pos_rate_state.state_dict()}

    accum_steps = int(cfg.get("train", {}).get("accumulate_steps", 1))
    grad_clip = float(cfg["optim"].get("grad_clip", 1.0))
    freeze_backbone_epochs = int(cfg.get("train", {}).get("freeze_backbone_epochs", 0))
    
    # Train
    epochs = int(cfg["training"]["epochs"])
    save_every = int(cfg["training"].get("save_every", 1))
    ckpt_dir.mkdir(parents=True, exist_ok=True)

    best_loss_value = math.inf
    best_loss_path = ckpt_dir / "tivit_best_by_loss.pt"
    best_proxy_value = float("-inf")
    best_proxy_path = ckpt_dir / "tivit_best_by_eventf1_proxy.pt"
    best_calibrated_value = float("-inf")
    best_calibrated_path = ckpt_dir / "tivit_best_by_eventf1_calibrated.pt"
    primary_best_path = ckpt_dir / "tivit_best.pt"
    last_path = ckpt_dir / "tivit_last.pt"
    last_calibration_epoch = 0
    best_proxy_trigger_value = float("-inf")
    eval_freq = int(cfg["training"].get("eval_freq", 0))

    # Try to resume from checkpoint
    resume_path = primary_best_path
    want_resume = bool(cfg.get("training", {}).get("resume", False))
    if resume_path.exists() and want_resume:
        print(f"[resume] Loading from {resume_path}")
        logger.info("[resume] Loading from %s", resume_path)
        ckpt = torch.load(resume_path, map_location="cpu")
        ckpt_cfg = ckpt.get("config") if isinstance(ckpt, Mapping) else None
        ckpt_backend = _resolve_backend_label(ckpt_cfg) if isinstance(ckpt_cfg, Mapping) else "vivit"
        if ckpt_backend != model_backend:
            msg = (
                f"[resume] backend mismatch: checkpoint={ckpt_backend} current={model_backend}. "
                "Update config.model.backend or disable training.resume."
            )
            print(msg)
            logger.error(msg)
            raise RuntimeError(msg)
        model.load_state_dict(ckpt["model"], strict=False)
        best_loss_value = ckpt.get("best_val", math.inf)
        best_proxy_value = float(ckpt.get("best_event_f1", float("-inf")))
        try:
            optimizer.load_state_dict(ckpt["optimizer"])
        except Exception as e:
            print(f"[resume] optimizer groups mismatch; skipping optimizer state. ({e})")
            logger.warning("[resume] optimizer groups mismatch; skipping optimizer state. (%s)", e)
            # scheduler will be re-created fresh below
        trainer_state = ckpt.get("trainer_state")
        if pos_rate_state is not None and isinstance(trainer_state, Mapping):
            pos_snapshot = trainer_state.get("pos_rate_ema")
            if pos_snapshot is not None:
                pos_rate_state.load_state_dict(pos_snapshot)
        start_epoch = int(ckpt.get("epoch", 0)) + 1
    else:
        if resume_path.exists() and not want_resume:
            print(f"[resume] Found checkpoint at {resume_path} but resume disabled; starting fresh")
            logger.info("[resume] Found checkpoint at %s but resume disabled; starting fresh", resume_path)
        if not resume_path.exists() and want_resume:
            print(f"[resume] Requested resume but checkpoint missing at {resume_path}; starting fresh")
            logger.info("[resume] Requested resume but checkpoint missing at %s; starting fresh", resume_path)
        # Fresh init → apply onset/offset bias if requested
        if cfg.get("training", {}).get("reset_head_bias", True):
            training_cfg = cfg.get("training", {})
            bias_cfg = training_cfg.get("bias_seed", {})
            prior_cfg = float(bias_cfg.get("onoff_prior_mean", 0.02))
            _set_onoff_head_bias(model, prior=prior_cfg)
        best_loss_value = math.inf
        best_proxy_value = float("-inf")
        start_epoch = 1

    existing_calibrated_meta = read_selection_metadata(best_calibrated_path)
    if existing_calibrated_meta:
        cal_metrics = existing_calibrated_meta.get("metrics", {}) or {}
        cal_mean = cal_metrics.get("mean_event_f1")
        cal_mean_coerced = _coerce_float(cal_mean)
        if cal_mean_coerced is not None and math.isfinite(cal_mean_coerced):
            best_calibrated_value = cal_mean_coerced

    training_cfg = cast(MutableMapping[str, Any], cfg.setdefault("training", {}))
    metrics_cfg = cast(MutableMapping[str, Any], training_cfg.setdefault("metrics", {}))
    best_sel_cfg = cast(MutableMapping[str, Any], training_cfg.setdefault("best_selection", {}))
    aggregation_cfg = cast(MutableMapping[str, Any], metrics_cfg.setdefault("aggregation", {}))
    k_cfg = cast(MutableMapping[str, Any], aggregation_cfg.setdefault("k", {}))
    selection_mode = str(best_sel_cfg.get("mode", "calibrated_event")).lower()
    if selection_mode not in {"loss", "proxy_event", "calibrated_event"}:
        selection_mode = "calibrated_event"
    selection_trigger = str(best_sel_cfg.get("trigger", "on_proxy_improvement")).lower()

    tiling_input_logged = False
    if selection_trigger not in {"on_proxy_improvement", "every_n_epochs"}:
        selection_trigger = "on_proxy_improvement"
    selection_interval = _coerce_positive_int(best_sel_cfg.get("n")) or 1
    selection_write_back = bool(best_sel_cfg.get("write_back", False))
    selection_frames = _coerce_positive_int(best_sel_cfg.get("frames")) or 96
    selection_max_clips = _coerce_positive_int(best_sel_cfg.get("max_clips")) or 80
    selection_split = str(best_sel_cfg.get("split", "val"))
    sweep_cfg = best_sel_cfg.get("sweep", {}) if isinstance(best_sel_cfg, Mapping) else {}
    sweep_delta = float(_coerce_float(sweep_cfg.get("delta"), 0.05) or 0.05)
    sweep_low_guard = float(_coerce_float(sweep_cfg.get("low_guard"), 0.10) or 0.10)
    sweep_min_prob = float(_coerce_float(sweep_cfg.get("min_prob"), 0.02) or 0.02)
    sweep_max_prob = float(_coerce_float(sweep_cfg.get("max_prob"), 0.98) or 0.98)
    selection_temperature = _coerce_float(best_sel_cfg.get("temperature"))
    selection_bias = _coerce_float(best_sel_cfg.get("bias"))
    decoder_snapshot = decoder_snapshot_from_config(cfg)
    tolerance_snapshot = tolerance_snapshot_from_config(cfg)
    experiment_cfg_raw = cfg.get("experiment", {})
    experiment_cfg = experiment_cfg_raw if isinstance(experiment_cfg_raw, MutableMapping) else {}
    run_id = str(experiment_cfg.get("name", ""))
    selection_seed = _coerce_positive_int(experiment_cfg.get("seed"))
    selection_deterministic = bool(experiment_cfg.get("deterministic", False))
    autopilot_cfg = cfg.get("autopilot", {}) if isinstance(cfg, Mapping) else {}
    autopilot_best_cfg = autopilot_cfg.get("best_selection", {}) if isinstance(autopilot_cfg, Mapping) else {}
    best_owner = str(autopilot_best_cfg.get("owner", "autopilot")).lower()
    if best_owner not in {"autopilot", "train"}:
        best_owner = "autopilot"
    train_is_owner = best_owner == "train"
    primary_owner_label = best_owner
    onset_center = _coerce_float(metrics_cfg.get("prob_threshold_onset"))
    if onset_center is None:
        onset_center = _coerce_float(metrics_cfg.get("prob_threshold"), 0.4) or 0.4
    offset_center = _coerce_float(metrics_cfg.get("prob_threshold_offset"), onset_center)
    k_onset_cfg = _coerce_positive_int(k_cfg.get("onset")) or 1
    if _coerce_positive_int(k_cfg.get("onset")) is None:
        k_cfg["onset"] = k_onset_cfg
    if "offset" not in k_cfg or not int(k_cfg.get("offset", 0)):
        k_cfg["offset"] = 1
    selection_log_dir = ckpt_dir / "selection_logs"
    selection_log_dir.mkdir(parents=True, exist_ok=True)
        
    def _freeze_backbone_keep_heads(model):
        for _, p in model.named_parameters():
            p.requires_grad = False
        # Unfreeze any modules that look like heads. This covers
        # architectures that expose multiple head_* attributes (e.g.
        # head_pitch, head_onset, head_offset, ...), as well as single
        # "head" or "heads" containers.  We look through immediate
        # children and re-enable gradients for those whose name
        # contains "head".
        for name, module in model.named_children():
            name_l = name.lower()
            if ("head" in name_l) or ("hand" in name_l) or ("clef" in name_l):
                for p in module.parameters():
                    p.requires_grad = True

    def _unfreeze_backbone(model):
        for _, p in model.named_parameters():
            p.requires_grad = True

    if freeze_epochs > 0 and start_epoch <= freeze_epochs:
        _freeze_backbone_keep_heads(model)
        optimizer = build_optimizer(model, cfg["training"])
        n_trainable = sum(p.requires_grad for p in model.parameters())
        print(f"[warmup] trainable params: {n_trainable}")
        logger.info("[warmup] trainable params: %s", n_trainable)

    for epoch in range(start_epoch, epochs + 1):
        if freeze_epochs and epoch == freeze_epochs:
            _unfreeze_backbone(model)
            optimizer = build_optimizer(model, cfg["training"])
            n_trainable = sum(p.requires_grad for p in model.parameters())
            print(f"[warmup] trainable params: {n_trainable}")    
        t0 = perf_counter()
        last_saved_for_epoch = False
        epoch_prepare = getattr(train_base_dataset, "prepare_epoch_snapshot", None)
        if callable(epoch_prepare):
            try:
                epoch_prepare(shuffle=True, audit=True)
            except Exception as exc:
                logger.warning("[train] failed to prepare epoch snapshot: %s", exc)
        # --- train one epoch ---
        model.train()
        crit = make_criterions()
        w = cfg["training"]["loss_weights"]
        #w = get_loss_weights(cfg) if "get_loss_weights" in globals() else cfg["training"]["loss_weights"] #get_loss_weights not defined in this file
        log_interval = int(cfg["training"].get("log_interval", 20))
        pbar = tqdm(enumerate(train_loader), total=len(train_loader), desc=f"Epoch {epoch}", ncols=100)
        running = {"total": 0.0, "pitch": 0.0, "onset": 0.0, "offset": 0.0, "hand": 0.0, "clef": 0.0}
        count = 0
        avg_events_recent = None  # for TB data stat

        # --- diag accumulators for onset/offset prediction variance ---
        pred_stat_accum = {
            "onset": {"mean_sum": 0.0, "std_sum": 0.0, "min_sum": 0.0, "max_sum": 0.0, "min_all": math.inf, "max_all": -math.inf, "count": 0},
            "offset": {"mean_sum": 0.0, "std_sum": 0.0, "min_sum": 0.0, "max_sum": 0.0, "min_all": math.inf, "max_all": -math.inf, "count": 0},
        }
        low_std_streak = {"onset": 0, "offset": 0}
        low_std_patience = int(cfg.get("training", {}).get("pred_std_warn_patience", 25))
        # ---End of diag accumulators for onset/offset prediction variance ---

        #CAL
        _first_batch = next(iter(train_loader))
        _have_frame_keys = all(k in _first_batch for k in ("pitch_roll","onset_roll","offset_roll","hand_frame","clef_frame"))
        print(f"[DEBUG] frame-mode keys present: {_have_frame_keys}")
        logger.debug("frame-mode keys present: %s", _have_frame_keys)
        del _first_batch
        #END CAL
        
        optimizer.zero_grad(set_to_none=True)
        
        for it, batch in pbar:
            x = batch["video"]
            B = x.shape[0]
            if tiling_debug_active and not tiling_input_logged:
                if x.dim() == 5:
                    B_in, T_in, C_in, H_in, W_in = x.shape
                    logger.debug(
                        "[tiling-debug] input tensor shape (B=%d, T=%d, C=%d, H=%d, W=%d)",
                        B_in,
                        T_in,
                        C_in,
                        H_in,
                        W_in,
                    )
                elif x.dim() == 6:
                    B_in, T_in, tiles_in, C_in, H_in, W_in = x.shape
                    logger.debug(
                        "[tiling-debug] input tensor shape (B=%d, T=%d, tiles=%d, C=%d, H=%d, W=%d)",
                        B_in,
                        T_in,
                        tiles_in,
                        C_in,
                        H_in,
                        W_in,
                    )
                else:
                    logger.debug("[tiling-debug] unexpected input rank=%d shape=%s", x.dim(), tuple(x.shape))
                tiling_input_logged = True

            # Prefer real labels; fallback to dummy
            want = ("pitch", "onset", "offset", "hand", "clef")
            have_all = all(k in batch for k in want)
            use_dummy_flag = bool(cfg["training"].get("debug_dummy_labels", False))
            if have_all and not use_dummy_flag:
                tgt = {k: batch[k] for k in want}
                tgt["pitch"]  = tgt["pitch"].float()
                tgt["hand"]   = tgt["hand"].long()
                tgt["clef"]   = tgt["clef"].long()
                tgt["onset"]  = tgt["onset"].float()
                tgt["offset"] = tgt["offset"].float()
            else:
                tgt = fabricate_dummy_targets(B)

            use_frame_local = (
                getattr(model, "head_mode", "clip") == "frame"
                and all(
                    k in batch
                    for k in ("pitch_roll", "onset_roll", "offset_roll", "hand_frame", "clef_frame")
                )
            )
            request_per_tile_local = False
            per_tile_ctx_local = None
            if use_frame_local and per_tile_train_support is not None:
                request_per_tile_local = (
                    per_tile_train_support.enabled or per_tile_train_support.debugger is not None
                )
            out = model(x, return_per_tile=request_per_tile_local)

            # --- diag: prediction distribution monitoring (remove post-debug) ---
            batch_pred_stats = {
                "onset": _prediction_stats_from_logits(out.get("onset_logits")),
                "offset": _prediction_stats_from_logits(out.get("offset_logits")),
            }
            if any(batch_pred_stats.values()):
                for head, stats in batch_pred_stats.items():
                    if not stats:
                        continue
                    acc = pred_stat_accum[head]
                    acc["mean_sum"] += stats["mean"]
                    acc["std_sum"] += stats["std"]
                    acc["min_sum"] += stats["min"]
                    acc["max_sum"] += stats["max"]
                    acc["min_all"] = min(acc["min_all"], stats["min"])
                    acc["max_all"] = max(acc["max_all"], stats["max"])
                    acc["count"] += 1
                    if stats["std"] < 0.1:
                        low_std_streak[head] += 1
                    else:
                        low_std_streak[head] = 0
                    #MK - Remove printing of stats per batch 
                    if low_std_patience > 0 and low_std_streak[head] >= low_std_patience:
                    #    warn_msg = (
                    #        f"[{head}] prediction std {stats['std']:.3f} < 0.1 for {low_std_patience} consecutive batches"
                    #    )
                    #    logger.warning(warn_msg)
                    #    pbar.write(warn_msg)
                        low_std_streak[head] = 0
                    #End MK

                if (it + 1) % log_interval == 0:
                    diag_line = []
                    for head, stats in batch_pred_stats.items():
                        if not stats:
                            continue
                        diag_line.append(
                            f"{head}: mean={stats['mean']:.3f} std={stats['std']:.3f} min={stats['min']:.3f} max={stats['max']:.3f}"
                        )
                        if writer is not None:
                            global_step = (epoch - 1) * len(train_loader) + (it + 1)
                            for key, val in stats.items():
                                writer.add_scalar(f"train_batch_pred/{head}_{key}", val, global_step)
                    if diag_line:
                        msg = f"[pred-stats] batch {it + 1}: " + " | ".join(diag_line)
                        pbar.write(msg)
                        logger.debug(msg)
            # --- End of diag: prediction distribution monitoring ---

            if use_frame_local:
                if per_tile_train_support is not None and per_tile_train_support.enabled:
                    per_tile_ctx_local = per_tile_train_support.prepare_context(out, batch)
                loss, parts = compute_loss_frame(
                    out,
                    batch,
                    weights=w,
                    pos_rate_state=pos_rate_state,
                    per_tile=per_tile_ctx_local,
                )
                if per_tile_train_support is not None:
                    per_tile_debug = parts.pop("per_tile_debug", None)
                    per_tile_train_support.log_debug(
                        cast(Optional[Mapping[str, Any]], per_tile_debug),
                        step_label=f"{epoch}:{it}",
                    )
            else:
                # Guard: if model outputs (B,T,...) but we're using clip loss, pool over time
                if out["pitch_logits"].dim() == 3:
                    out = _time_pool_out_to_clip(out)
                loss, parts = compute_loss(out, tgt, crit, w, pos_rate_state=pos_rate_state)

            (loss / accum_steps).backward()
            if (it + 1) % accum_steps == 0:
                torch.nn.utils.clip_grad_norm_(model.parameters(), grad_clip)
                _print_head_grad_norms(model, step_tag=f"e{epoch}_it{it}")
                optimizer.step()
                optimizer.zero_grad(set_to_none=True)

            for k in running.keys():
                running[k] += parts[k]
            count += 1

            if (it + 1) % log_interval == 0:
                avg = {k: running[k] / count for k in running}
                pbar.set_postfix({k: f"{v:.3f}" for k, v in avg.items()})

            # track avg events per clip from current batch (if present)
            if "labels" in batch:
                if isinstance(batch["labels"], list):
                    lens = [lbl.shape[0] for lbl in batch["labels"]]
                    if len(lens):
                        avg_events_recent = sum(lens) / len(lens)
                elif torch.is_tensor(batch["labels"]) and "labels_mask" in batch:
                    avg_events_recent = batch["labels_mask"].sum(dim=1).float().mean().item()

        if (count % accum_steps) != 0:
            torch.nn.utils.clip_grad_norm_(model.parameters(), grad_clip)
            optimizer.step()
            optimizer.zero_grad(set_to_none=True)
        
        # epoch metrics
        train_metrics = {k: running[k] / max(1, count) for k in running}

        # diag: epoch-level prediction stats
        pred_epoch_summary = {}
        for head in ("onset", "offset"):
            acc = pred_stat_accum[head]
            if not acc["count"]:
                continue
            pred_epoch_summary[f"{head}_mean"] = acc["mean_sum"] / acc["count"]
            pred_epoch_summary[f"{head}_std"] = acc["std_sum"] / acc["count"]
            pred_epoch_summary[f"{head}_min_avg"] = acc["min_sum"] / acc["count"]
            pred_epoch_summary[f"{head}_max_avg"] = acc["max_sum"] / acc["count"]
            pred_epoch_summary[f"{head}_min_global"] = acc["min_all"]
            pred_epoch_summary[f"{head}_max_global"] = acc["max_all"]
        # End of diag: epoch-level prediction stats

        dt = perf_counter() - t0
        print(f"Epoch {epoch} | time {dt:.1f}s | " + " ".join([f"{k}={v:.3f}" for k, v in train_metrics.items()]))

        # diag: epoch-level prediction stats
        if pred_epoch_summary:
            summary_bits = ", ".join(f"{k}={v:.3f}" for k, v in pred_epoch_summary.items())
            print(f"    ↳ pred-stats: {summary_bits}")
            logger.info("[pred-epoch] %s", summary_bits)
        # End of diag: epoch-level prediction stats

        # TB logging (train scalars + data stat)
        if writer is not None:
            for k, v in train_metrics.items():
                writer.add_scalar(f"train/{k}", v, epoch)
            if avg_events_recent is not None:
                writer.add_scalar("data/avg_events_per_clip", avg_events_recent, epoch)
            # diag: epoch-level prediction stats
            for k, v in pred_epoch_summary.items():
                writer.add_scalar(f"train_pred/{k}", v, epoch)
            # End of diag: epoch-level prediction stats

        # --- evaluation & best checkpoint ---
        val_total = None
        if eval_freq and val_loader is not None and (epoch % eval_freq == 0):
<<<<<<< HEAD
            # Validation is disabled for PianoVAM P1 (no real labels yet).
            # We still run the training loop with dummy labels, but we skip
            # evaluation metrics to avoid shape mismatches.
            # val_metrics = None
            # If we enable real labels for PianoVAM in the future, we can
            # restore the call below:
          
=======
>>>>>>> 7e3a9013
            val_metrics = evaluate_one_epoch(
                model,
                val_loader,
                cfg,
                optimizer=optimizer,
                pos_rate_state=pos_rate_state,
                per_tile_support=per_tile_eval_support,
            )
            if val_metrics is None:
                logger.warning("[train:eval] metrics skipped (timeout) for epoch %d", epoch)
            else:
                print("Val:", " ".join([f"{k}={v:.3f}\t" for k, v in val_metrics.items()]))
                logger.info("Val: %s", " ".join(f"{k}={v:.3f}" for k, v in val_metrics.items()))
                if writer is not None:
                    for k, v in val_metrics.items():
                        writer.add_scalar(f"val/{k}", v, epoch)

                metrics_payload: Dict[str, Any] = {
                    "epoch": float(epoch),
                    "timestamp": datetime.utcnow().isoformat() + "Z",
                }
                metrics_payload.update({k: float(v) for k, v in val_metrics.items()})
                metrics_path = log_dir / "inner_eval_metrics.yaml"
                if _atomic_write_metrics(metrics_payload, metrics_path):
                    print(f"[train:eval] metrics saved (atomic) path={metrics_path}", flush=True)
                    logger.info("[train:eval] metrics saved (atomic) path=%s", metrics_path)
                else:
                    print("[train:eval] skip write (lock timeout)", flush=True)
                    logger.warning("[train:eval] skip write (lock timeout)")

                val_total_raw = val_metrics.get("total")
                event_f1_mean_raw = val_metrics.get("event_f1_mean_proxy")
                event_f1_on_raw = val_metrics.get("event_f1_onset_proxy")
                event_f1_off_raw = val_metrics.get("event_f1_offset_proxy")

                event_f1_mean_val = _coerce_float(event_f1_mean_raw)
                event_f1_on_val = _coerce_float(event_f1_on_raw, 0.0) or 0.0
                event_f1_off_val = _coerce_float(event_f1_off_raw, 0.0) or 0.0
                onset_f1_val = _coerce_float(val_metrics.get("onset_f1_proxy"), event_f1_on_val) or event_f1_on_val
                offset_f1_val = _coerce_float(val_metrics.get("offset_f1_proxy"), event_f1_off_val) or event_f1_off_val
                onset_pred_rate_val = _coerce_float(val_metrics.get("onset_pred_rate"), 0.0) or 0.0
                onset_pos_rate_val = _coerce_float(val_metrics.get("onset_pos_rate"), 0.0) or 0.0

                checkpoint_best_event_f1 = max(best_proxy_value, best_calibrated_value)
                save_checkpoint(
                    last_path,
                    model,
                    optimizer,
                    epoch,
                    cfg,
                    best_loss_value,
                    checkpoint_best_event_f1,
                    trainer_state=_snapshot_trainer_state(),
                )
                last_saved_for_epoch = True

                timestamp_now = time.time()
                proxy_result = SelectionResult(
                    onset_threshold=float(onset_center),
                    offset_threshold=float(offset_center if offset_center is not None else onset_center),
                    k_onset=int(k_onset_cfg),
                    onset_event_f1=float(event_f1_on_val),
                    offset_event_f1=float(event_f1_off_val),
                    mean_event_f1=float(event_f1_mean_val or 0.0),
                    onset_f1=float(onset_f1_val),
                    offset_f1=float(offset_f1_val),
                    onset_pred_rate=float(onset_pred_rate_val),
                    onset_pos_rate=float(onset_pos_rate_val),
                    decoder_kind=None,
                    decoder_settings={},
                )
                proxy_context = SelectionContext(
                    split=selection_split,
                    frames=int(selection_frames),
                    max_clips=int(selection_max_clips),
                    seed=selection_seed,
                    deterministic=selection_deterministic,
                    decoder=decoder_snapshot,
                    tolerances=tolerance_snapshot,
                    sweep={
                        "delta": sweep_delta,
                        "clamp_min": sweep_min_prob,
                        "clamp_max": sweep_max_prob,
                        "low_guard": sweep_low_guard,
                        "k_onset": [k_onset_cfg],
                    },
                    temperature=selection_temperature,
                    bias=selection_bias,
                    temperature_onset=selection_temperature,
                    temperature_offset=selection_temperature,
                    bias_onset=selection_bias,
                    bias_offset=selection_bias,
                    run_id=run_id,
                    start_time=timestamp_now,
                    end_time=timestamp_now,
                    backend=model_backend,
                )

                if val_total_raw is not None:
                    val_total_float = float(val_total_raw)
                    if val_total_float < best_loss_value:
                        best_loss_value = val_total_float
                        record_best(
                            source=last_path,
                            destination=best_loss_path,
                            result=proxy_result,
                            context=proxy_context,
                            repo_root=REPO,
                            metadata_extra={"kind": "loss", "val_total": val_total_float, "epoch": int(epoch)},
                        )
                        if train_is_owner and selection_mode == "loss":
                            record_best(
                                source=last_path,
                                destination=primary_best_path,
                                result=proxy_result,
                                context=proxy_context,
                                repo_root=REPO,
                                metadata_extra={"kind": "primary", "val_total": val_total_float, "epoch": int(epoch)},
                            )

                if event_f1_mean_val is not None and math.isfinite(event_f1_mean_val):
                    if event_f1_mean_val > best_proxy_value + 1e-9:
                        best_proxy_value = event_f1_mean_val
                        record_best(
                            source=last_path,
                            destination=best_proxy_path,
                            result=proxy_result,
                            context=proxy_context,
                            repo_root=REPO,
                            metadata_extra={"kind": "proxy_event", "epoch": int(epoch)},
                        )
                        if train_is_owner and selection_mode == "proxy_event":
                            record_best(
                                source=last_path,
                                destination=primary_best_path,
                                result=proxy_result,
                                context=proxy_context,
                                repo_root=REPO,
                                metadata_extra={"kind": "primary", "epoch": int(epoch)},
                            )

                calibrated_ran = False
                if selection_mode == "calibrated_event" and event_f1_mean_val is not None and math.isfinite(event_f1_mean_val):
                    spacing_ready = (epoch - last_calibration_epoch) >= selection_interval
                    should_calibrate = False
                    if selection_trigger == "every_n_epochs":
                        should_calibrate = spacing_ready
                    elif selection_trigger == "on_proxy_improvement":
                        improved_proxy = event_f1_mean_val > best_proxy_trigger_value + 1e-9
                        should_calibrate = spacing_ready and improved_proxy
                        if improved_proxy:
                            best_proxy_trigger_value = event_f1_mean_val
                    if should_calibrate:
                        sweep = SweepSpec(
                            onset_center=float(onset_center),
                            offset_center=float(offset_center if offset_center is not None else onset_center),
                            delta=sweep_delta,
                            clamp_min=sweep_min_prob,
                            clamp_max=sweep_max_prob,
                            low_guard=sweep_low_guard,
                        )
                        sweep.k_onset_candidates = (int(k_onset_cfg),)
                        selection_request = SelectionRequest(
                            ckpt=last_path,
                            split=selection_split,
                            frames=int(selection_frames),
                            max_clips=int(selection_max_clips),
                            sweep=sweep,
                            decoder=decoder_snapshot,
                            tolerances=tolerance_snapshot,
                            temperature=selection_temperature,
                            bias=selection_bias,
                            seed=selection_seed,
                            deterministic=selection_deterministic,
                            log_path=selection_log_dir / f"epoch_{epoch:03d}.txt",
                            run_id=run_id,
                            backend=model_backend,
                        )
                        try:
                            calibrated_result, calibrated_context, _ = calibrate_and_score(selection_request)
                        except SelectionError as exc:
                            logger.warning("[train] calibrated selection failed: %s", exc)
                        else:
                            calibrated_ran = True
                            last_calibration_epoch = epoch
                            if calibrated_result.mean_event_f1 > best_calibrated_value + 1e-9:
                                best_calibrated_value = calibrated_result.mean_event_f1
                                record_best(
                                    source=last_path,
                                    destination=best_calibrated_path,
                                    result=calibrated_result,
                                    context=calibrated_context,
                                    repo_root=REPO,
                                    metadata_extra={"kind": "calibrated_event", "epoch": int(epoch)},
                                )
                                if train_is_owner:
                                    record_best(
                                        source=last_path,
                                        destination=primary_best_path,
                                        result=calibrated_result,
                                        context=calibrated_context,
                                        repo_root=REPO,
                                        metadata_extra={"kind": "primary", "epoch": int(epoch)},
                                    )
                            if selection_write_back:
                                _update_selection_in_config(calibrated_result, calibrated_context, cfg, decoder_snapshot)
                    elif selection_trigger == "on_proxy_improvement" and event_f1_mean_val is not None:
                        best_proxy_trigger_value = max(best_proxy_trigger_value, event_f1_mean_val)
                elif selection_mode != "calibrated_event" and event_f1_mean_val is not None:
                    best_proxy_trigger_value = max(best_proxy_trigger_value, event_f1_mean_val)

                updated_best_event_f1 = max(best_proxy_value, best_calibrated_value)
                if calibrated_ran and updated_best_event_f1 > checkpoint_best_event_f1 + 1e-12:
                    checkpoint_best_event_f1 = updated_best_event_f1
                    save_checkpoint(
                        last_path,
                        model,
                        optimizer,
                        epoch,
                        cfg,
                        best_loss_value,
                        checkpoint_best_event_f1,
                        trainer_state=_snapshot_trainer_state(),
                    )

                loss_label = f"{best_loss_value:.3f}" if math.isfinite(best_loss_value) else "inf"
                proxy_label = f"{best_proxy_value:.3f}" if math.isfinite(best_proxy_value) else "n/a"
                calibrated_label = f"{best_calibrated_value:.3f}" if math.isfinite(best_calibrated_value) else "n/a"
                summary_line = (
                    f"loss={loss_label} ({best_loss_path.name}) | "
                    f"proxy_event={proxy_label} ({best_proxy_path.name}) | "
                    f"calibrated_event={calibrated_label} ({best_calibrated_path.name}) | "
                    f"owner={primary_owner_label}"
                )
                print(f"[best-checkpoints] {summary_line}")
                logger.info(
                    "[best-checkpoints] loss=%s path=%s | proxy=%s path=%s | calibrated=%s path=%s owner=%s",
                    loss_label,
                    best_loss_path,
                    proxy_label,
                    best_proxy_path,
                    calibrated_label,
                    best_calibrated_path,
                    primary_owner_label,
                )

                metrics = dict(val_metrics)
                metrics["onset_thr"] = float(proxy_result.onset_threshold)
                metrics["offset_thr"] = float(proxy_result.offset_threshold)
                metrics["ev_f1_mean"] = float(proxy_result.mean_event_f1)
                metrics["onset_event_f1"] = float(proxy_result.onset_event_f1)
                metrics["offset_event_f1"] = float(proxy_result.offset_event_f1)
                metrics["onset_f1"] = float(onset_f1_val)
                metrics["offset_f1"] = float(offset_f1_val)
                metrics["onset_pred_rate"] = float(onset_pred_rate_val)
                metrics["onset_pos_rate"] = float(onset_pos_rate_val)
                metrics["k_onset"] = int(proxy_result.k_onset)
                for head_name, head_values in (decoder_snapshot or {}).items():
                    if not isinstance(head_values, Mapping):
                        continue
                    for key_name, key_value in head_values.items():
                        metric_key = f"decoder_{head_name}_{key_name}"
                        if isinstance(key_value, (int, float)) and math.isfinite(float(key_value)):
                            metrics[metric_key] = float(key_value)

        epoch_finish = getattr(train_base_dataset, "finish_epoch_snapshot", None)
        if callable(epoch_finish):
            try:
                epoch_finish()
            except Exception as exc:
                logger.warning("[train] failed to finalize epoch snapshot: %s", exc)

        # --- always save LAST ---
        state_best_event_f1 = max(best_proxy_value, best_calibrated_value)
        if not last_saved_for_epoch:
            save_checkpoint(
                last_path,
                model,
                optimizer,
                epoch,
                cfg,
                best_loss_value,
                state_best_event_f1,
                trainer_state=_snapshot_trainer_state(),
            )
        if (epoch % save_every) == 0:
            # optional per-epoch named snapshot
            save_checkpoint(
                ckpt_dir / f"tivit_epoch_{epoch:03d}.pt",
                model,
                optimizer,
                epoch,
                cfg,
                best_loss_value,
                state_best_event_f1,
                trainer_state=_snapshot_trainer_state(),
            )

    # close writer
    if writer is not None:
        writer.close()


if __name__ == "__main__":
    main()<|MERGE_RESOLUTION|>--- conflicted
+++ resolved
@@ -4553,7 +4553,6 @@
         # --- evaluation & best checkpoint ---
         val_total = None
         if eval_freq and val_loader is not None and (epoch % eval_freq == 0):
-<<<<<<< HEAD
             # Validation is disabled for PianoVAM P1 (no real labels yet).
             # We still run the training loop with dummy labels, but we skip
             # evaluation metrics to avoid shape mismatches.
@@ -4561,8 +4560,6 @@
             # If we enable real labels for PianoVAM in the future, we can
             # restore the call below:
           
-=======
->>>>>>> 7e3a9013
             val_metrics = evaluate_one_epoch(
                 model,
                 val_loader,
