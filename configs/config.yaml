experiment:
<<<<<<< HEAD
  name: TiViT-Piano_PianoVAM_P1_sw_667aa537_auto
=======
  name: TiViT-Piano_PianoVAM_aligned
>>>>>>> 7e3a9013
  seed: 1332
  deterministic: true
  output_dir: outputs
dataset:
  name: PianoVAM
  root_dir: null
  annotations_root: null
  label_format: midi
  label_targets:
<<<<<<< HEAD
  - pitch
  - onset
  - offset
  - hand
  - clef
  max_clips: 80
=======
    - pitch
    - onset
    - offset
    - hand
    - clef
  max_clips: 5  #just for quick testing
>>>>>>> 7e3a9013
  manifest:
    train: null
    val: null
    test: null
  split: train
  split_train: train
  split_val: val
  split_test: test
  frames: 128
  decode_fps: 30.0
  hop_seconds: 0.03333333333333333
  resize:
<<<<<<< HEAD
  - 145
  - 1024
=======
    - 180     # was 145
    - 1536    # was 1024
>>>>>>> 7e3a9013
  tiles: 3
  channels: 3
  normalize: true
  apply_crop: true
  canonical_hw:
<<<<<<< HEAD
  - 145
  - 1024
=======
    - 185        # was 150
    - 1540       # was 1030
>>>>>>> 7e3a9013
  registration:
    source: metadata
    interp: bilinear
    global_aug:
      enabled: false
      resize_jitter:
<<<<<<< HEAD
      - 150
      - 1030
      random_crop_hw:
      - 145
      - 1024
=======
        - 150 
        - 1030   # was 805
      random_crop_hw:
        - 180     # was 145
        - 1536    # was 1024
>>>>>>> 7e3a9013
  crop_rescale: auto
  include_low_res: false
  batch_size: 2
  num_workers: 2
  prefetch_factor: 1
  shuffle: true
<<<<<<< HEAD
  sampler:
    mode: null
=======

  sampler:
    mode: onset_balanced
>>>>>>> 7e3a9013
    onset_frac: 0.5
    nearmiss_frac: 0.25
    bg_frac: 0.25
    nearmiss_radius: 6
<<<<<<< HEAD
  require_labels: false
=======

  require_labels: true

>>>>>>> 7e3a9013
  frame_targets:
    enable: true
    tolerance: 0.03
    dilate_active_frames: 1
    fill_mode: overlap
    hand_from_pitch: true
    clef_thresholds:
<<<<<<< HEAD
    - 60
    - 64
    note_min: 0
    note_max: 127
    cache_labels: false
=======
      - 60
      - 64
    note_min: 21
    note_max: 108
    cache_labels: true
>>>>>>> 7e3a9013
    cache_dir: .cache/labels
    targets_sparse: true
model:
  name: TiViT-Piano
<<<<<<< HEAD
  backend: vits_tile
=======
  backend: vivit         # Allowed: "vivit" (default) or "vits_tile"
>>>>>>> 7e3a9013
  head_mode: frame
  tiles: 3
  input_channels: 3
  transformer:
    type: ViViT
    input_patch_size: 16
    tube_size: 2
    d_model: 192
    num_heads: 3
    depth_temporal: 1
    depth_spatial: 1
    depth_global: 1
    global_tokens: 2
    mlp_ratio: 3.0
    dropout: 0.2
  vits_tile:
    backbone_name: vit_small_patch16_224
    pretrained: true
    freeze_backbone: true
    input_hw:
    - 224
    - 224
    temporal_layers: 2
    temporal_heads: 4
    global_mixing_layers: 1
    embed_dim: 384
    dropout: 0.1
tiling:
  patch_w: 16
  tokens_split: auto
  overlap_tokens: 0
training:
<<<<<<< HEAD
  epochs: 20
  learning_rate: 3e-5
  weight_decay: 0.01
  eval_freq: 1
  debug_dummy_labels: true
=======
  epochs: 4
  learning_rate: 3e-5
  weight_decay: 0.01
  eval_freq: 1
  debug_dummy_labels: false
>>>>>>> 7e3a9013
  log_interval: 25
  save_every: 1
  amp: false
  resume: true
  reset_head_bias: false
  bias_seed:
    onoff_prior_mean: 0.012
  soft_targets:
    enabled: false
    apply_to:
      onset: true
      pitch: true
      offset: false
    onset_kernel:
    - 0.5
    - 1.0
    - 0.5
    frame_kernel:
    - 0.5
    - 1.0
    - 0.5
  loss_weights:
    onoff_loss: bce_pos
    onoff_pos_weight_mode: adaptive
    onoff_pos_weight: 16.0
    onoff_pos_weight_ema_alpha: 0.05
    onoff_neg_smooth: 0.0
    focal_gamma: 4.0
    focal_alpha: 0.25
    onoff_prior_mean: 0.012
    onoff_prior_weight: 0.15
    onoff_pos_weight_bands:
      onset:
      - 3.0
      - 5.0
      pitch:
      - 2.0
      - 4.0
      offset:
      - 3.0
      - 5.0
    onoff_heads:
      onset:
        loss: focal
        pos_weight_mode: adaptive
        focal_gamma: 4.0
        focal_alpha: 0.25
        prior_mean: 0.012
        prior_weight: 0.15
      offset:
        loss: focal
        focal_gamma: 2.5
        focal_alpha: 0.2
        prior_mean: 0.01
        prior_weight: 0.15
    onset: 1.8
    offset: 0.6
    pitch: 1.2
    hand: 0.3
    clef: 0.3
  metrics:
    prob_threshold: 0.2
    prob_threshold_onset: 0.2
    prob_threshold_offset: 0.2
    prob_temperature: 1.0
    prob_temperature_onset: 1.0
    prob_temperature_offset: 1.0
    prob_logit_bias: 0.0
    prob_logit_bias_onset: 0.0
    prob_logit_bias_offset: 0.0
    decoder:
      onset:
        open: 0.024  # default
        hold: 0.018  # default
        min_on: 2  # default
        merge_gap: 1  # default
      offset:
        open: 0.015  # default
        hold: 0.01  # default
        min_off: 2  # default
        merge_gap: 1  # default
    temporal_decoder:
      shared:
        low_ratio: 0.6
        min_on: 2
        min_off: 2
        gap_merge: 1
        median: 3
    aggregation:
      mode: k_of_p
      k:
        onset: 1
        offset: 1
      top_k: 3
      tau_sum: 0.0
  best_selection:
    mode: calibrated_event
    trigger: on_proxy_improvement
    n: 1
    write_back: false
    frames: 96
    max_clips: 80
    split: val
    sweep:
      delta: 0.05
      low_guard: 0.1
    min_prob: 0.02
    max_prob: 0.98
  per_tile:
    enabled: true
    heads:
    - pitch
    - onset
    - offset
    mask_cushion_keys: null
    debug:
      enabled: true
      interval: 200
optim:
  grad_clip: 1.0
  head_lr_multiplier: 10.0
  offset_weight_decay_multiplier: 4.0
train:
  accumulate_steps: 12
  freeze_backbone_epochs: 0
decoder:
  global_fusion:
    enabled: false
    mode: masked_mean
    cushion_keys: 2
    apply_to:
    - onset
    - offset
    - pitch
    weighting: uniform
    consistency_check:
      enabled: false
      batches: 2
  post:
    snap:
      enabled: false
      bpm_min: 40
      bpm_max: 240
      bpm_step: 1
      local_window_beats: 4
      max_dev_ms: 35
      blend: 0.5
      min_support_notes: 12
      confidence_floor: 0.15
    dp:
      enabled: false
      min_on_beats: 0.25
      min_off_beats: 0.25
      penalty_on: 0.5
      penalty_off: 0.5
      keep_gates: false
      per_key: true
      beam: 5
      emission_mode: logit
      emission_gain: 4.0
      emission_bias: 0.0
    key_prior:
      enabled: true
      ref_head: onset
      apply_to:
      - onset
      - offset
      window_sec: 3.0
      beta: 4.0
      rho_uniform: 0.8
      prior_strength: 0.5
      epsilon: 1.0e-08
      fps: null
      midi_low: 21
      midi_high: null
  key_prior:
    enabled: false
logging:
  log_dir: logs
  checkpoint_dir: checkpoints
  tensorboard: true
  postproc_debug: true
autopilot:
  best_selection:
    owner: autopilot
  fast_strategy: two_stage
  onset_optimizer:
    open_grid:
    - 0.01
    - 0.015
    - 0.02
    - 0.03
    min_on_grid:
    - 2
    - 3
    hold_mode: fixed_ratio
    hold_delta: 0.06
    hold_min: 0.003
    hold_ratio: 0.75
    merge_gap: 1
    thr_anchor: 0.2
    thr_add_delta: 0.01
    thr_add_steps: 5
    thr_mul_ratio: 1.1
    thr_mul_orders: 1
    thr_min_prob: 0.005
    thr_max_prob: 0.98
    thr_low_guard: 0.01
    thr_high_guard: 0.6
    thr_min_points: 5
    thr_max_points: 11
  offset_optimizer:
    thr_anchor: 0.3
    thr_add_delta: 0.01
    thr_add_steps: 5
    thr_mul_ratio: 1.1
    thr_mul_orders: 1
    thr_min_prob: 0.02
    thr_max_prob: 0.98
    thr_low_guard: 0.02
    thr_high_guard: 0.95
    thr_min_points: 5
    thr_max_points: 11
inference:
  output_dir: inference_results
  predict_on_train: false<|MERGE_RESOLUTION|>--- conflicted
+++ resolved
@@ -1,9 +1,5 @@
 experiment:
-<<<<<<< HEAD
   name: TiViT-Piano_PianoVAM_P1_sw_667aa537_auto
-=======
-  name: TiViT-Piano_PianoVAM_aligned
->>>>>>> 7e3a9013
   seed: 1332
   deterministic: true
   output_dir: outputs
@@ -13,21 +9,12 @@
   annotations_root: null
   label_format: midi
   label_targets:
-<<<<<<< HEAD
   - pitch
   - onset
   - offset
   - hand
   - clef
   max_clips: 80
-=======
-    - pitch
-    - onset
-    - offset
-    - hand
-    - clef
-  max_clips: 5  #just for quick testing
->>>>>>> 7e3a9013
   manifest:
     train: null
     val: null
@@ -40,69 +27,39 @@
   decode_fps: 30.0
   hop_seconds: 0.03333333333333333
   resize:
-<<<<<<< HEAD
   - 145
   - 1024
-=======
-    - 180     # was 145
-    - 1536    # was 1024
->>>>>>> 7e3a9013
   tiles: 3
   channels: 3
   normalize: true
   apply_crop: true
   canonical_hw:
-<<<<<<< HEAD
   - 145
   - 1024
-=======
-    - 185        # was 150
-    - 1540       # was 1030
->>>>>>> 7e3a9013
   registration:
     source: metadata
     interp: bilinear
     global_aug:
       enabled: false
       resize_jitter:
-<<<<<<< HEAD
       - 150
       - 1030
       random_crop_hw:
       - 145
       - 1024
-=======
-        - 150 
-        - 1030   # was 805
-      random_crop_hw:
-        - 180     # was 145
-        - 1536    # was 1024
->>>>>>> 7e3a9013
   crop_rescale: auto
   include_low_res: false
   batch_size: 2
   num_workers: 2
   prefetch_factor: 1
   shuffle: true
-<<<<<<< HEAD
   sampler:
     mode: null
-=======
-
-  sampler:
-    mode: onset_balanced
->>>>>>> 7e3a9013
     onset_frac: 0.5
     nearmiss_frac: 0.25
     bg_frac: 0.25
     nearmiss_radius: 6
-<<<<<<< HEAD
   require_labels: false
-=======
-
-  require_labels: true
-
->>>>>>> 7e3a9013
   frame_targets:
     enable: true
     tolerance: 0.03
@@ -110,28 +67,16 @@
     fill_mode: overlap
     hand_from_pitch: true
     clef_thresholds:
-<<<<<<< HEAD
     - 60
     - 64
     note_min: 0
     note_max: 127
     cache_labels: false
-=======
-      - 60
-      - 64
-    note_min: 21
-    note_max: 108
-    cache_labels: true
->>>>>>> 7e3a9013
     cache_dir: .cache/labels
     targets_sparse: true
 model:
   name: TiViT-Piano
-<<<<<<< HEAD
   backend: vits_tile
-=======
-  backend: vivit         # Allowed: "vivit" (default) or "vits_tile"
->>>>>>> 7e3a9013
   head_mode: frame
   tiles: 3
   input_channels: 3
@@ -164,19 +109,11 @@
   tokens_split: auto
   overlap_tokens: 0
 training:
-<<<<<<< HEAD
   epochs: 20
   learning_rate: 3e-5
   weight_decay: 0.01
   eval_freq: 1
   debug_dummy_labels: true
-=======
-  epochs: 4
-  learning_rate: 3e-5
-  weight_decay: 0.01
-  eval_freq: 1
-  debug_dummy_labels: false
->>>>>>> 7e3a9013
   log_interval: 25
   save_every: 1
   amp: false
